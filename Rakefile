require 'rubygems'
require 'rake'
require 'pathname'

begin
  require 'jeweler'
  Jeweler::Tasks.new do |gem|
    gem.name = "pacer"
    gem.summary = %Q{A very efficient and easy to use graph traversal engine.}
    gem.description = %Q{Pacer defines routes through a graph and then traverses them very quickly.}
    gem.email = "darrick@innatesoftware.com"
    gem.homepage = "http://github.com/pangloss/pacer"
    gem.authors = ["Darrick Wiebe"]
    gem.license = "MIT"
    gem.add_dependency "nokogiri", "~> 1.4"
<<<<<<< HEAD
    gem.add_development_dependency "rspec", "~> 2.4"
=======
    gem.add_dependency "parslet", "~> 1.0"
    gem.add_dependency 'fastercsv', '~> 1.5.4'
    gem.add_development_dependency "rspec", "~> 2.5.1"
>>>>>>> 65ab8f10
    gem.add_development_dependency "rr", "~> 1.0"
    gem.files = FileList['lib/**/*.rb', 'script/*', '[A-Z]*', 'spec/**/*', 'vendor/*'].to_a
    # gem is a Gem::Specification... see http://www.rubygems.org/read/chapter/20 for additional settings
  end
  Jeweler::GemcutterTasks.new
  Jeweler::RubygemsDotOrgTasks.new
rescue LoadError
  puts "Jeweler (or a dependency) not available. Install it with: gem install jeweler"
end

begin
  require 'yard'
  YARD::Rake::YardocTask.new
rescue LoadError
  puts "YARD not available. gem install yard"
end

if Config::CONFIG['host_os'] =~ /mswin/
  def jruby_path
    Pathname.new ENV['path'].split(';').grep(/jruby/).first
  end

  if jruby_path
    def jgem
      jruby_path.join('jgem.bat').to_s
    end

    file jgem do
      File.open(jgem, 'w') do |f|
        f.puts <<-EOF.gsub(/^\s*/, '')
          @ECHO OFF
          IF NOT "%~f0" == "~f0" GOTO :WinNT
          @"jruby" -S "jgem" %1 %2 %3 %4 %5 %6 %7 %8 %9
          GOTO :EOF
          :WinNT
          @"jruby" "%~dpn0" %*
        EOF
      end
    end
    task :install => jgem
    task :build => jgem
  end
end


require 'rspec/core'
require 'rspec/core/rake_task'
RSpec::Core::RakeTask.new(:spec) do |spec|
  spec.pattern = FileList['spec/**/*_spec.rb']
end

RSpec::Core::RakeTask.new(:rcov) do |spec|
  spec.pattern = 'spec/**/*_spec.rb'
  spec.rcov = true
end

task :spec => :check_dependencies

task :default => :spec<|MERGE_RESOLUTION|>--- conflicted
+++ resolved
@@ -13,13 +13,9 @@
     gem.authors = ["Darrick Wiebe"]
     gem.license = "MIT"
     gem.add_dependency "nokogiri", "~> 1.4"
-<<<<<<< HEAD
-    gem.add_development_dependency "rspec", "~> 2.4"
-=======
     gem.add_dependency "parslet", "~> 1.0"
     gem.add_dependency 'fastercsv', '~> 1.5.4'
     gem.add_development_dependency "rspec", "~> 2.5.1"
->>>>>>> 65ab8f10
     gem.add_development_dependency "rr", "~> 1.0"
     gem.files = FileList['lib/**/*.rb', 'script/*', '[A-Z]*', 'spec/**/*', 'vendor/*'].to_a
     # gem is a Gem::Specification... see http://www.rubygems.org/read/chapter/20 for additional settings
