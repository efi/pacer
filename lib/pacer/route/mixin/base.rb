--- conflicted
+++ resolved
@@ -182,13 +182,8 @@
             yield item
           end
         else
-<<<<<<< HEAD
-          iter.extend IteratorGraphMixin
-          iter.graph = g
           iter.extend IteratorContextMixin
           iter.context = self
-=======
->>>>>>> 957000ce
           iter
         end
       rescue NoSuchElementException
