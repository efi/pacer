module Pacer
  class PacerGraph
    include GraphTransactionsMixin

    include Pacer::Core::Route
    include Pacer::Core::Graph::GraphRoute
    include Pacer::Core::Graph::GraphIndexRoute

    attr_reader :blueprints_graph, :encoder

    attr_accessor :base_vertex_wrapper, :base_edge_wrapper

    def initialize(encoder, open, shutdown = nil, graph_id = nil)
      self.base_vertex_wrapper = Pacer::Wrappers::VertexWrapper
      self.base_edge_wrapper = Pacer::Wrappers::EdgeWrapper
      if open.is_a? Proc
        @reopen = open
      else
        @reopen = proc { open }
      end
      @shutdown = shutdown
      reopen
      @encoder = encoder
      @graph_id = graph_id
    end

    # The current graph
    #
    # @return [PacerGraph] returns self
    def graph
      self
    end

    def vendor(full = false)
      g = blueprints_graph
      g = g.raw_graph if g.respond_to? :raw_graph
      if full
        g.java_class.name
      else
        g.java_class.name.split('.')[1]
      end
    end

    def reopen
      @blueprints_graph = unwrap_graph @reopen.call
      self
    end

    def shutdown
      @shutdown.call self if @shutdown
      @blueprints_graph = nil
      self
    end

    def copy_object
      self.class.new @encoder, @reopen, @shutdown, graph_id
    end

    def use_wrapper(klass)
      reopen = proc do
        klass.new unwrap_graph(@reopen.call)
      end
      PacerGraph.new encoder, reopen, @shutdown
    end

    def use_encoder(encoder)
      PacerGraph.new encoder, @reopen, @shutdown
    end

    def graph_id
      @graph_id ||= blueprints_graph.object_id
    end

    def equals(other)
      other.class == self.class and graph_id == other.graph_id
    end

    # Get a vertex by id.
    #
    # @overload vertex(id)
    #   @param [element id] id
    # @overload vertex(id, *modules)
    #   @param [element id] id
    #   @param [Module, Class] *modules extensions to add to the returned
    #     vertex.
    def vertex(id, *modules)
      begin
        v = blueprints_graph.getVertex(id)
      rescue java.lang.RuntimeException
      end
      if v
        wrapper = modules.detect { |obj| obj.ancestors.include? Pacer::Wrappers::VertexWrapper }
        if wrapper
          v = wrapper.new graph, v
          modules.delete wrapper
        else
          v = base_vertex_wrapper.new graph, v
        end
        v.add_extensions modules
      else
        v
      end
    end

    # Get an edge by id.
    #
    # @overload edge(id)
    #   @param [element id] id
    # @overload edge(id, *modules)
    #   @param [element id] id
    #   @param [Module, Class] *modules extensions to add to the returned
    #     edge.
    def edge(id, *modules)
      begin
        v = blueprints_graph.getEdge(id)
      rescue Java::JavaLang::RuntimeException
      end
      if v
        wrapper = modules.detect { |obj| obj.ancestors.include? Pacer::Wrappers::EdgeWrapper }
        if wrapper
          v = wrapper.new graph, v
          modules.delete wrapper
        else
          v = base_edge_wrapper.new graph, v
        end
        v.add_extensions modules
      end
    end

    # Create a vertex in the graph.
    #
    # @overload create_vertex(*args)
    #   @param [extension, Hash] *args extension (Module/Class) arguments will be
    #     added to the current vertex. A Hash will be
    #     treated as element properties.
    # @overload create_vertex(id, *args)
    #   @param [element id] id the desired element id. Some graphs
    #     ignore this.
    #   @param [extension, Hash] *args extension (Module/Class) arguments will be
    #     added to the current vertex. A Hash will be
    #     treated as element properties.
    def create_vertex(*args)
      id, wrapper, modules, props = id_modules_properties(args)
      raw_vertex = creating_elements { blueprints_graph.addVertex(id) }
      if wrapper
        vertex = wrapper.new graph, raw_vertex
      else
        vertex = base_vertex_wrapper.new graph, raw_vertex
      end
      if modules.any?
        vertex = vertex.add_extensions modules
      end
      props.each { |k, v| vertex[k.to_s] = v } if props
      vertex
    end

    # Create an edge in the graph.
    #
    # @param [element id] id some graphs allow you to specify your own edge id.
    # @param [Pacer::Wrappers::VertexWrapper] from_v the new edge's out_vertex
    # @param [Pacer::Wrappers::VertexWrapper] to_v the new edge's in_vertex
    # @param [#to_s] label the edge label
    # @param [extension, Hash] *args extension (Module/Class) arguments will be
    #   added to the returned edge. A Hash will be
    #   treated as element properties.
    #
    # @todo make id param optional
    def create_edge(id, from_v, to_v, label, *args)
      _, wrapper, modules, props = id_modules_properties(args)
      raw_edge = creating_elements { blueprints_graph.addEdge(id, from_v.element, to_v.element, label.to_s) }
      if wrapper
        edge = wrapper.new graph, raw_edge
      else
        edge = base_edge_wrapper.new graph, raw_edge
      end
      if modules.any?
        edge = edge.add_extensions modules
      end
      props.each { |k, v| edge[k.to_s] = v } if props
      edge
    end

    def remove_vertex(vertex)
      blueprints_graph.removeVertex vertex
    end

    def remove_edge(edge)
      blueprints_graph.removeEdge edge
    end

    # Directly loads an array of vertices by id.
    #
    # @param [[vertex ids]] ids
    # @return [[Pacer::Wrappers::VertexWrapper]]
    def load_vertices(ids)
      ids.map do |id|
        vertex id
      end.compact
    end

    # Directly loads an array of edges by id.
    #
    # @param [[edge ids]] ids
    # @return [[Pacer::Wrappers::EdgeWrapper]]
    def load_edges(ids)
      ids.map do |id|
        edge id
      end.compact
    end

    def features
      blueprints_graph.features
    end

    def inspect
      "#<PacerGraph #{ blueprints_graph.to_s }"
    end


    private

    def unwrap_graph(graph)
      if graph.is_a? PacerGraph
        graph.blueprints_graph
      else
        graph
      end
    end




    public

    module Encoding
      def encode_property(value)
        encoder.encode_property value
      end

      def decode_property(value)
        encoder.decode_property value
      end
    end
    include Encoding

    module Naming
      # The proc used to name vertices.
      #
      # @return [Proc] returns a string given a vertex
      attr_accessor :vertex_name

      # The proc used to name edges.
      #
      # @return [Proc] returns a string given an edge
      attr_accessor :edge_name
    end
    include Naming

    module BulkJob
      attr_accessor :in_bulk_job

      # Set how many elements should go into each transaction in a bulk
      # job.
      #
      # @param [Fixnum] size number of elements
      def bulk_job_size=(size)
        @bulk_job_size = size
      end

      # The currently configured bulk job size.
      def bulk_job_size
        if defined? @bulk_job_size
          @bulk_job_size
        else
          5000
        end
      end

      # Are we currently in the midst of a bulk job?
      def in_bulk_job?
        @in_bulk_job if defined? @in_bulk_job
      end
    end
    include BulkJob

    module Indices
      # Return an index by name.
      #
      # @param [#to_s] name of the index
      # @param [:vertex, :edge, element type] type guarantees that the index returned is of the type specified.
      # @param [Hash] opts
      # @option opts [true] :create create the index if it doesn't exist
      # @return [Pacer::IndexMixin]
      def index(name, type = nil, opts = {})
        return temp_index(name, type, opts) unless features.supportsIndices
        name = name.to_s
        if type
          type = index_class element_type type
          idx = blueprints_graph.getIndices.detect { |i| i.index_name == name }
          if idx.nil? and opts[:create]
            idx = blueprints_graph.createIndex name, type
          end
        else
          idx = blueprints_graph.getIndices.detect { |i| i.index_name == name }
        end
        Pacer::Wrappers::IndexWrapper.new self, idx, type if idx
      end

      def drop_index(idx)
        return drop_temp_index(idx) unless features.supportsIndices
        if idx.is_a? String or idx.is_a? Symbol
          blueprints_graph.dropIndex idx
        else
          blueprints_graph.dropIndex idx.indexName
        end
      end

      def temp_index(name, type = nil, opts = {})
        @temp_indices ||= {}
        idx = @temp_indices[name]
        unless idx
          if opts[:temp] != false
            if name and type and opts[:create]
              idx = @temp_indices[name] = Pacer::Graph::HashIndex.new type, name
            elsif opts[:create]
              idx = Pacer::Graph::HashIndex.new type, nil
            end
          end
        end
        Pacer::Wrappers::IndexWrapper.new self, idx, idx.type if idx
      end

      def drop_temp_index(idx)
        @temp_indices.delete idx.name
      end

      def drop_temp_indices
        @temp_indices = {}
      end

      # Return an object that can be compared to the return value of
      # Index#index_class.
      def index_class(et)
        type = case et
               when :vertex
                 Pacer::Vertex
               when :edge
                 Pacer::Edge
               else
                 fail InternalError, "Unable to determine index class from #{ et.inspect }"
               end
        type.java_class.to_java
      end

      def index_class?(et, thing)
        if thing.interface?
          index_class(et) == thing
        else
          thing.interfaces.include? index_class(et)
        end
      end

      def indices
        if features.supportsIndices
          blueprints_graph.getIndices
        else
          []
        end
      end
    end
    include Indices

    module KeyIndices
<<<<<<< HEAD
      def create_key_index(name, type = :vertex, opts = {})
        params = build_key_index_parameters_from opts
=======
      def create_key_index(name, type = :vertex)
>>>>>>> e675ff75
        if features.supportsKeyIndices
          if element_type(type) == :vertex and features.supportsVertexKeyIndex
            blueprints_graph.createKeyIndex name.to_s, index_class(:vertex), *params
          elsif element_type(type) == :edge and features.supportsEdgeKeyIndex
            blueprints_graph.createKeyIndex name.to_s, index_class(:edge), *params
          end
        end
      end

      def drop_key_index(name, type = :vertex)
        if features.supportsKeyIndices
          if element_type(type) == :vertex and features.supportsVertexKeyIndex
            blueprints_graph.dropKeyIndex name.to_s, index_class(:vertex)
          elsif element_type(type) == :edge and features.supportsEdgeKeyIndex
            blueprints_graph.createKeyIndex name.to_s, index_class(:edge)
          end
        end
      end

      def key_indices(type = nil)
        if features.supportsKeyIndices
          if type
            blueprints_graph.getIndexedKeys(index_class(type)).to_set
          else
            blueprints_graph.getIndexedKeys(index_class(:vertex)).to_set +
              blueprints_graph.getIndexedKeys(index_class(:vertex))
          end
        else
          []
        end
      end

      def vertices_by_key(key, value, *extensions)
        if key_indices(:vertex).include? key.to_s
          pipe = Pacer::Pipes::WrappingPipe.new self, :vertex, extensions
          pipe.setStarts blueprints_graph.getVertices(key.to_s, value).iterator
          pipe
        else
          fail ClientError, "The key #{ key } is not indexed"
        end
      end

      def edges_by_key(key, value, *extensions)
        if key_indices(:edge).include? key.to_s
          pipe = Pacer::Pipes::WrappingPipe.new self, :edge, extensions
          pipe.setStarts blueprints_graph.getEdges(key.to_s, value).iterator
          pipe
        else
          fail ClientError, "The key #{ key } is not indexed"
        end
      end

      def build_key_index_parameters_from(option_hash)
        params = []
        option_hash.each do |key, value|
          params << Pacer::Parameter.new(key, value)
        end

        params
      end
    end
    include KeyIndices

    module ElementType
      # Is the element type given supported by this graph?
      #
      # @param [:edge, :vertex, :mixed, element_type, Object] et the
      #   object we're testing
      def element_type?(et)
        [:vertex, :edge, :mixed].include?  element_type(et)
      end

      def element_type(et = nil)
        return nil unless et
        result = case et
                 when :vertex, Pacer::Vertex
                   :vertex
                 when :edge, Pacer::Edge
                   :edge
                 when :mixed, Pacer::Element
                   :mixed
                 when :object
                   :object
                 else
                   if et == Object
                     :object
                   elsif et == index_class(:vertex)
                     :vertex
                   elsif et == index_class(:edge)
                     :edge
                   end
                 end
        if result
          result
        else
          raise ArgumentError, 'Element type may be one of :vertex, :edge, :mixed or :object'
        end
      end
    end
    include ElementType

    private

    def id_modules_properties(args)
      props = args.last if args.last.is_a? Hash
      modules = args.select { |obj| obj.is_a? Module or obj.is_a? Class }
      wrapper = modules.detect { |obj| obj.is_a? Class and obj.ancestors.include? Pacer::Wrappers::ElementWrapper }
      id = args.first
      if not wrapper and modules.empty?
        args.each do |obj|
          if obj.respond_to? :wrapper
            wrapper = obj.wrapper
            id = nil if id == obj
            break
          elsif obj.respond_to? :parts
            modules = obj.parts
            id = nil if id == obj
            break
          end
        end
      end
      modules.delete wrapper
      begin
        id = nil if id == props or modules.include? id or id == wrapper
      rescue Exception
        # Orient uses an ID type that can't be compared with things?
      end
      [id, wrapper, modules, props]
    end

    # Helper method to wrap element creation in exception handling.
    def creating_elements
      begin
        yield
      rescue NativeException => e
        if e.message =~ /already exists/
          raise ElementExists, e.message
        else
          raise
        end
      end
    end

    def source_iterator
      [blueprints_graph]
    end
  end
end<|MERGE_RESOLUTION|>--- conflicted
+++ resolved
@@ -371,12 +371,8 @@
     include Indices
 
     module KeyIndices
-<<<<<<< HEAD
       def create_key_index(name, type = :vertex, opts = {})
         params = build_key_index_parameters_from opts
-=======
-      def create_key_index(name, type = :vertex)
->>>>>>> e675ff75
         if features.supportsKeyIndices
           if element_type(type) == :vertex and features.supportsVertexKeyIndex
             blueprints_graph.createKeyIndex name.to_s, index_class(:vertex), *params
