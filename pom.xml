--- conflicted
+++ resolved
@@ -1,138 +1,131 @@
-<?xml version="1.0" encoding="UTF-8"?>
-<project xmlns="http://maven.apache.org/POM/4.0.0"
-         xmlns:xsi="http://www.w3.org/2001/XMLSchema-instance"
-         xsi:schemaLocation="http://maven.apache.org/POM/4.0.0 http://maven.apache.org/maven-v4_0_0.xsd">
-    <modelVersion>4.0.0</modelVersion>
-    <groupId>com.tinkerpop.pacer</groupId>
-    <artifactId>pacer</artifactId>
-    <!-- NOTE: the following properties are automatically updated based on the values in lib/pacer-neo4j/version.rb -->
-    <properties>
-<<<<<<< HEAD
-      <blueprints.version>2.3.0</blueprints.version>
-      <gem.version>1.4.2</gem.version>
-      <pipes.version>2.3.0</pipes.version>
-      <gremlin.version>2.3.0</gremlin.version>
-=======
-      <blueprints.version>2.4.0</blueprints.version>
-      <gem.version>1.4.0</gem.version>
-      <pipes.version>2.4.0</pipes.version>
-      <gremlin.version>2.4.0</gremlin.version>
->>>>>>> 22e0b2ac
-    </properties>
-    <!-- NOTE: the following properties are automatically updated based on the values in lib/pacer-neo4j/version.rb -->
-    <version>${gem.version}</version>
-    <packaging>pom</packaging>
-    <url>https://github.com/pangloss/pacer</url>
-    <name>Pacer Tinkerpop core dependencies including Blueprints Core
-      and Pipes.</name>
-    <description>
-    </description>
-    <inceptionYear>2011</inceptionYear>
-    <developers>
-        <developer>
-            <name>Darrick Wiebe</name>
-            <email>darrick@innatesoftware.com</email>
-            <url>http://github.com/pangloss</url>
-        </developer>
-    </developers>
-    <dependencies>
-        <!-- PROPERTY GRAPH MODEL SUPPORT -->
-        <dependency>
-            <groupId>com.tinkerpop.blueprints</groupId>
-            <artifactId>blueprints-core</artifactId>
-            <version>${blueprints.version}</version>
-        </dependency>
-        <!-- GRAPH TRAVERSAL SUPPORT -->
-        <dependency>
-            <groupId>com.tinkerpop</groupId>
-            <artifactId>pipes</artifactId>
-            <version>${pipes.version}</version>
-        </dependency>
-        <!-- MOAR GRAPH TRAVERSAL SUPPORT -->
-        <dependency>
-            <groupId>com.tinkerpop.gremlin</groupId>
-            <artifactId>gremlin-java</artifactId>
-            <version>${gremlin.version}</version>
-        </dependency>
-    </dependencies>
-
-    <repositories>
-        <repository>
-            <id>tinkerpop-repository</id>
-            <name>TinkerPop Maven2 Repository</name>
-            <url>http://tinkerpop.com/maven2</url>
-            <snapshots>
-                <enabled>true</enabled>
-                <updatePolicy>always</updatePolicy>
-            </snapshots>
-        </repository>
-    </repositories>
-
-    <distributionManagement>
-        <repository>
-            <id>tinkerpop-repository</id>
-            <name>TinkerPop Maven2 Repository</name>
-            <url>ftp://ftp.tinkerpop.com:21/public/maven2/</url>
-        </repository>
-    </distributionManagement>
-
-    <build>
-        <directory>${basedir}/target</directory>
-        <finalName>${project.artifactId}-${project.version}</finalName>
-        <resources>
-            <resource>
-                <directory>${basedir}/src/main/resources
-                </directory>
-            </resource>
-        </resources>
-        <testResources>
-            <testResource>
-                <directory>${basedir}/src/test/resources
-                </directory>
-            </testResource>
-        </testResources>
-        <plugins>
-            <plugin>
-                <artifactId>maven-compiler-plugin</artifactId>
-                <configuration>
-                    <source>1.6</source>
-                    <target>1.6</target>
-                </configuration>
-            </plugin>
-            <plugin>
-                <artifactId>maven-assembly-plugin</artifactId>
-                <version>2.2-beta-4</version>
-                <executions>
-                    <execution>
-                        <phase>package</phase>
-                        <goals>
-                            <goal>attached</goal>
-                        </goals>
-                    </execution>
-                </executions>
-                <configuration>
-                    <descriptors>
-                        <descriptor>pom/standalone.xml</descriptor>
-                    </descriptors>
-                    <finalName>${project.artifactId}-${project.version}</finalName>
-                    <outputDirectory>lib</outputDirectory>
-                    <workDirectory>target/assembly/work</workDirectory>
-                    <tarLongFileMode>warn</tarLongFileMode>
-                </configuration>
-            </plugin>
-            <plugin>
-                <groupId>org.apache.maven.plugins</groupId>
-                <artifactId>maven-javadoc-plugin</artifactId>
-                <version>2.6.1</version>
-            </plugin>
-        </plugins>
-        <extensions>
-            <extension>
-                <groupId>org.apache.maven.wagon</groupId>
-                <artifactId>wagon-ftp</artifactId>
-                <version>1.0-alpha-6</version>
-            </extension>
-        </extensions>
-    </build>
-
-</project>
+<?xml version="1.0" encoding="UTF-8"?>
+<project xmlns="http://maven.apache.org/POM/4.0.0"
+         xmlns:xsi="http://www.w3.org/2001/XMLSchema-instance"
+         xsi:schemaLocation="http://maven.apache.org/POM/4.0.0 http://maven.apache.org/maven-v4_0_0.xsd">
+    <modelVersion>4.0.0</modelVersion>
+    <groupId>com.tinkerpop.pacer</groupId>
+    <artifactId>pacer</artifactId>
+    <!-- NOTE: the following properties are automatically updated based on the values in lib/pacer-neo4j/version.rb -->
+    <properties>
+      <blueprints.version>2.4.0</blueprints.version>
+      <gem.version>1.4.2</gem.version>
+      <pipes.version>2.4.0</pipes.version>
+      <gremlin.version>2.4.0</gremlin.version>
+    </properties>
+    <!-- NOTE: the following properties are automatically updated based on the values in lib/pacer-neo4j/version.rb -->
+    <version>${gem.version}</version>
+    <packaging>pom</packaging>
+    <url>https://github.com/pangloss/pacer</url>
+    <name>Pacer Tinkerpop core dependencies including Blueprints Core
+      and Pipes.</name>
+    <description>
+    </description>
+    <inceptionYear>2011</inceptionYear>
+    <developers>
+        <developer>
+            <name>Darrick Wiebe</name>
+            <email>darrick@innatesoftware.com</email>
+            <url>http://github.com/pangloss</url>
+        </developer>
+    </developers>
+    <dependencies>
+        <!-- PROPERTY GRAPH MODEL SUPPORT -->
+        <dependency>
+            <groupId>com.tinkerpop.blueprints</groupId>
+            <artifactId>blueprints-core</artifactId>
+            <version>${blueprints.version}</version>
+        </dependency>
+        <!-- GRAPH TRAVERSAL SUPPORT -->
+        <dependency>
+            <groupId>com.tinkerpop</groupId>
+            <artifactId>pipes</artifactId>
+            <version>${pipes.version}</version>
+        </dependency>
+        <!-- MOAR GRAPH TRAVERSAL SUPPORT -->
+        <dependency>
+            <groupId>com.tinkerpop.gremlin</groupId>
+            <artifactId>gremlin-java</artifactId>
+            <version>${gremlin.version}</version>
+        </dependency>
+    </dependencies>
+
+    <repositories>
+        <repository>
+            <id>tinkerpop-repository</id>
+            <name>TinkerPop Maven2 Repository</name>
+            <url>http://tinkerpop.com/maven2</url>
+            <snapshots>
+                <enabled>true</enabled>
+                <updatePolicy>always</updatePolicy>
+            </snapshots>
+        </repository>
+    </repositories>
+
+    <distributionManagement>
+        <repository>
+            <id>tinkerpop-repository</id>
+            <name>TinkerPop Maven2 Repository</name>
+            <url>ftp://ftp.tinkerpop.com:21/public/maven2/</url>
+        </repository>
+    </distributionManagement>
+
+    <build>
+        <directory>${basedir}/target</directory>
+        <finalName>${project.artifactId}-${project.version}</finalName>
+        <resources>
+            <resource>
+                <directory>${basedir}/src/main/resources
+                </directory>
+            </resource>
+        </resources>
+        <testResources>
+            <testResource>
+                <directory>${basedir}/src/test/resources
+                </directory>
+            </testResource>
+        </testResources>
+        <plugins>
+            <plugin>
+                <artifactId>maven-compiler-plugin</artifactId>
+                <configuration>
+                    <source>1.6</source>
+                    <target>1.6</target>
+                </configuration>
+            </plugin>
+            <plugin>
+                <artifactId>maven-assembly-plugin</artifactId>
+                <version>2.2-beta-4</version>
+                <executions>
+                    <execution>
+                        <phase>package</phase>
+                        <goals>
+                            <goal>attached</goal>
+                        </goals>
+                    </execution>
+                </executions>
+                <configuration>
+                    <descriptors>
+                        <descriptor>pom/standalone.xml</descriptor>
+                    </descriptors>
+                    <finalName>${project.artifactId}-${project.version}</finalName>
+                    <outputDirectory>lib</outputDirectory>
+                    <workDirectory>target/assembly/work</workDirectory>
+                    <tarLongFileMode>warn</tarLongFileMode>
+                </configuration>
+            </plugin>
+            <plugin>
+                <groupId>org.apache.maven.plugins</groupId>
+                <artifactId>maven-javadoc-plugin</artifactId>
+                <version>2.6.1</version>
+            </plugin>
+        </plugins>
+        <extensions>
+            <extension>
+                <groupId>org.apache.maven.wagon</groupId>
+                <artifactId>wagon-ftp</artifactId>
+                <version>1.0-alpha-6</version>
+            </extension>
+        </extensions>
+    </build>
+
+</project>