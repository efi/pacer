<!DOCTYPE html PUBLIC "-//W3C//DTD XHTML 1.0 Transitional//EN" "http://www.w3.org/TR/xhtml1/DTD/xhtml1-transitional.dtd">
<html lang='en' xml:lang='en' xmlns='http://www.w3.org/1999/xhtml'>
  <head>
    <meta http-equiv="Content-type" content="text/html;charset=UTF-8" />
    <title>Pacer C0 Coverage Information - RCov</title>
    <link href="screen.css" media="all" rel="stylesheet" type="text/css" />
    <link href="print.css" media="print" rel="stylesheet" type="text/css" />
    
    <script type="text/javascript" src="jquery-1.3.2.min.js"></script>
    <script type="text/javascript" src="jquery.tablesorter.min.js"></script>
    <script type="text/javascript" src="rcov.js"></script>
  </head>
  <body>
    <h1>Pacer C0 Coverage Information - RCov</h1>
    

    <noscript><style type="text/css">.if_js { display:none; }</style></noscript>

    <div class="filters if_js">
      <fieldset>
        <label>File Filter:</label>
        <select id="file_filter" class="filter">
          <option value="all_files">Show All</option>
          <option value="blueprints">blueprints/</option><option value="core">core/</option><option value="expression_filter">expression_filter/</option><option value="extensions">extensions/</option><option value="filter">filter/</option><option value="graph">graph/</option><option value="lib">lib/</option><option value="mixin">mixin/</option><option value="pacer">pacer/</option><option value="pipe">pipe/</option><option value="route">route/</option><option value="side_effect">side_effect/</option><option value="support">support/</option><option value="transform">transform/</option><option value="utils">utils/</option>
        </select>
      </fieldset>
      <fieldset>
        <label>Code Coverage Threshold:</label>
        <select id="coverage_filter" class="filter">
          <option value="all_coverage">Show All</option>
          <option value="10">&lt; 10% Coverage</option><option value="20">&lt; 20% Coverage</option><option value="30">&lt; 30% Coverage</option><option value="40">&lt; 40% Coverage</option><option value="50">&lt; 50% Coverage</option><option value="60">&lt; 60% Coverage</option><option value="70">&lt; 70% Coverage</option><option value="80">&lt; 80% Coverage</option><option value="90">&lt; 90% Coverage</option><option value="100">&lt; 100% Coverage</option>
          <option value="110">= 100% Coverage</option>
        </select>
      </fieldset>
    </div>
    
    <div class="report_table_wrapper">
      <table class='report' id='report_table'>
        <thead>
          <tr>
            <th class="left_align">Name</th>
            <th class="right_align">Total Lines</th>
            <th class="right_align">Lines of Code</th>
            <th class="left_align">Total Coverage</th>
            <th class="left_align">Code Coverage</th>
          </tr>
        </thead>
        <tfoot>
          <tr>
            <td class="left_align">TOTAL</td>
<<<<<<< HEAD
            <td class='right_align'><tt>5149</tt></td>
            <td class='right_align'><tt>4253</tt></td>
            <td class="left_align"><div class="percent_graph_legend"><tt class=''>78.17%</tt></div>
=======
            <td class='right_align'><tt>5350</tt></td>
            <td class='right_align'><tt>4418</tt></td>
            <td class="left_align"><div class="percent_graph_legend"><tt class=''>79.18%</tt></div>
>>>>>>> 31e3610a
          <div class="percent_graph">
            <div class="covered" style="width:79px"></div>
            <div class="uncovered" style="width:21px"></div>
          </div></td>
            <td class="left_align"><div class="percent_graph_legend"><tt class='coverage_total'>74.97%</tt></div>
          <div class="percent_graph">
            <div class="covered" style="width:75px"></div>
            <div class="uncovered" style="width:25px"></div>
          </div></td>
          </tr>
        </tfoot>
        <tbody>
          
            <tr class="all_files all_coverage 90 100 lib even">
              <td class="left_align"><a href="lib-pacer_rb.html">lib/pacer.rb</a></td>
<<<<<<< HEAD
              <td class='right_align'><tt>185</tt></td>
              <td class='right_align'><tt>143</tt></td>
              <td class="left_align"><div class="percent_graph_legend"><tt class=''>82.16%</tt></div>
          <div class="percent_graph">
            <div class="covered" style="width:82px"></div>
            <div class="uncovered" style="width:18px"></div>
          </div></td>
              <td class="left_align"><div class="percent_graph_legend"><tt class=''>76.92%</tt></div>
          <div class="percent_graph">
            <div class="covered" style="width:77px"></div>
            <div class="uncovered" style="width:23px"></div>
=======
              <td class='right_align'><tt>186</tt></td>
              <td class='right_align'><tt>144</tt></td>
              <td class="left_align"><div class="percent_graph_legend"><tt class=''>85.48%</tt></div>
          <div class="percent_graph">
            <div class="covered" style="width:85px"></div>
            <div class="uncovered" style="width:15px"></div>
          </div></td>
              <td class="left_align"><div class="percent_graph_legend"><tt class=''>81.25%</tt></div>
          <div class="percent_graph">
            <div class="covered" style="width:81px"></div>
            <div class="uncovered" style="width:19px"></div>
          </div></td>
            </tr>
          
            <tr class="all_files all_coverage 110 lib pacer odd">
              <td class="left_align"><a href="lib-pacer-blueprints_rb.html">lib/pacer/blueprints.rb</a></td>
              <td class='right_align'><tt>3</tt></td>
              <td class='right_align'><tt>3</tt></td>
              <td class="left_align"><div class="percent_graph_legend"><tt class=''>100.00%</tt></div>
          <div class="percent_graph">
            <div class="covered" style="width:100px"></div>
            <div class="uncovered" style="width:0px"></div>
          </div></td>
              <td class="left_align"><div class="percent_graph_legend"><tt class=''>100.00%</tt></div>
          <div class="percent_graph">
            <div class="covered" style="width:100px"></div>
            <div class="uncovered" style="width:0px"></div>
          </div></td>
            </tr>
          
            <tr class="all_files all_coverage 100 lib pacer blueprints even">
              <td class="left_align"><a href="lib-pacer-blueprints-dex_rb.html">lib/pacer/blueprints/dex.rb</a></td>
              <td class='right_align'><tt>191</tt></td>
              <td class='right_align'><tt>159</tt></td>
              <td class="left_align"><div class="percent_graph_legend"><tt class=''>92.67%</tt></div>
          <div class="percent_graph">
            <div class="covered" style="width:93px"></div>
            <div class="uncovered" style="width:7px"></div>
          </div></td>
              <td class="left_align"><div class="percent_graph_legend"><tt class=''>91.19%</tt></div>
          <div class="percent_graph">
            <div class="covered" style="width:91px"></div>
            <div class="uncovered" style="width:9px"></div>
          </div></td>
            </tr>
          
            <tr class="all_files all_coverage 100 lib pacer blueprints odd">
              <td class="left_align"><a href="lib-pacer-blueprints-neo4j_rb.html">lib/pacer/blueprints/neo4j.rb</a></td>
              <td class='right_align'><tt>171</tt></td>
              <td class='right_align'><tt>142</tt></td>
              <td class="left_align"><div class="percent_graph_legend"><tt class=''>93.57%</tt></div>
          <div class="percent_graph">
            <div class="covered" style="width:94px"></div>
            <div class="uncovered" style="width:6px"></div>
          </div></td>
              <td class="left_align"><div class="percent_graph_legend"><tt class=''>92.25%</tt></div>
          <div class="percent_graph">
            <div class="covered" style="width:92px"></div>
            <div class="uncovered" style="width:8px"></div>
          </div></td>
            </tr>
          
            <tr class="all_files all_coverage 100 lib pacer blueprints even">
              <td class="left_align"><a href="lib-pacer-blueprints-tg_rb.html">lib/pacer/blueprints/tg.rb</a></td>
              <td class='right_align'><tt>132</tt></td>
              <td class='right_align'><tt>106</tt></td>
              <td class="left_align"><div class="percent_graph_legend"><tt class=''>98.48%</tt></div>
          <div class="percent_graph">
            <div class="covered" style="width:98px"></div>
            <div class="uncovered" style="width:2px"></div>
          </div></td>
              <td class="left_align"><div class="percent_graph_legend"><tt class=''>98.11%</tt></div>
          <div class="percent_graph">
            <div class="covered" style="width:98px"></div>
            <div class="uncovered" style="width:2px"></div>
>>>>>>> 31e3610a
          </div></td>
            </tr>
          
            <tr class="all_files all_coverage 110 lib pacer odd">
              <td class="left_align"><a href="lib-pacer-blueprints_rb.html">lib/pacer/blueprints.rb</a></td>
              <td class='right_align'><tt>2</tt></td>
              <td class='right_align'><tt>2</tt></td>
              <td class="left_align"><div class="percent_graph_legend"><tt class=''>100.00%</tt></div>
          <div class="percent_graph">
            <div class="covered" style="width:100px"></div>
            <div class="uncovered" style="width:0px"></div>
          </div></td>
              <td class="left_align"><div class="percent_graph_legend"><tt class=''>100.00%</tt></div>
          <div class="percent_graph">
            <div class="covered" style="width:100px"></div>
            <div class="uncovered" style="width:0px"></div>
          </div></td>
            </tr>
          
            <tr class="all_files all_coverage 100 lib pacer blueprints even">
              <td class="left_align"><a href="lib-pacer-blueprints-neo4j_rb.html">lib/pacer/blueprints/neo4j.rb</a></td>
              <td class='right_align'><tt>163</tt></td>
              <td class='right_align'><tt>136</tt></td>
              <td class="left_align"><div class="percent_graph_legend"><tt class=''>94.48%</tt></div>
          <div class="percent_graph">
            <div class="covered" style="width:94px"></div>
            <div class="uncovered" style="width:6px"></div>
          </div></td>
              <td class="left_align"><div class="percent_graph_legend"><tt class=''>93.38%</tt></div>
          <div class="percent_graph">
            <div class="covered" style="width:93px"></div>
            <div class="uncovered" style="width:7px"></div>
          </div></td>
            </tr>
          
            <tr class="all_files all_coverage 100 lib pacer blueprints odd">
              <td class="left_align"><a href="lib-pacer-blueprints-tg_rb.html">lib/pacer/blueprints/tg.rb</a></td>
              <td class='right_align'><tt>132</tt></td>
              <td class='right_align'><tt>106</tt></td>
              <td class="left_align"><div class="percent_graph_legend"><tt class=''>98.48%</tt></div>
          <div class="percent_graph">
            <div class="covered" style="width:98px"></div>
            <div class="uncovered" style="width:2px"></div>
          </div></td>
              <td class="left_align"><div class="percent_graph_legend"><tt class=''>98.11%</tt></div>
          <div class="percent_graph">
            <div class="covered" style="width:98px"></div>
            <div class="uncovered" style="width:2px"></div>
          </div></td>
            </tr>
          
            <tr class="all_files all_coverage 110 lib pacer even">
              <td class="left_align"><a href="lib-pacer-core_rb.html">lib/pacer/core.rb</a></td>
              <td class='right_align'><tt>8</tt></td>
              <td class='right_align'><tt>7</tt></td>
              <td class="left_align"><div class="percent_graph_legend"><tt class=''>100.00%</tt></div>
          <div class="percent_graph">
            <div class="covered" style="width:100px"></div>
            <div class="uncovered" style="width:0px"></div>
          </div></td>
              <td class="left_align"><div class="percent_graph_legend"><tt class=''>100.00%</tt></div>
          <div class="percent_graph">
            <div class="covered" style="width:100px"></div>
            <div class="uncovered" style="width:0px"></div>
          </div></td>
            </tr>
          
            <tr class="all_files all_coverage 110 lib pacer core odd">
              <td class="left_align"><a href="lib-pacer-core-graph_rb.html">lib/pacer/core/graph.rb</a></td>
              <td class='right_align'><tt>12</tt></td>
              <td class='right_align'><tt>11</tt></td>
              <td class="left_align"><div class="percent_graph_legend"><tt class=''>100.00%</tt></div>
          <div class="percent_graph">
            <div class="covered" style="width:100px"></div>
            <div class="uncovered" style="width:0px"></div>
          </div></td>
              <td class="left_align"><div class="percent_graph_legend"><tt class=''>100.00%</tt></div>
          <div class="percent_graph">
            <div class="covered" style="width:100px"></div>
            <div class="uncovered" style="width:0px"></div>
          </div></td>
            </tr>
          
            <tr class="all_files all_coverage 110 lib pacer core graph even">
              <td class="left_align"><a href="lib-pacer-core-graph-edges_route_rb.html">lib/pacer/core/graph/edges_route.rb</a></td>
              <td class='right_align'><tt>66</tt></td>
              <td class='right_align'><tt>47</tt></td>
              <td class="left_align"><div class="percent_graph_legend"><tt class=''>100.00%</tt></div>
          <div class="percent_graph">
            <div class="covered" style="width:100px"></div>
            <div class="uncovered" style="width:0px"></div>
          </div></td>
              <td class="left_align"><div class="percent_graph_legend"><tt class=''>100.00%</tt></div>
          <div class="percent_graph">
            <div class="covered" style="width:100px"></div>
            <div class="uncovered" style="width:0px"></div>
          </div></td>
            </tr>
          
            <tr class="all_files all_coverage 110 lib pacer core graph odd">
              <td class="left_align"><a href="lib-pacer-core-graph-element_route_rb.html">lib/pacer/core/graph/element_route.rb</a></td>
              <td class='right_align'><tt>29</tt></td>
              <td class='right_align'><tt>19</tt></td>
              <td class="left_align"><div class="percent_graph_legend"><tt class=''>100.00%</tt></div>
          <div class="percent_graph">
            <div class="covered" style="width:100px"></div>
            <div class="uncovered" style="width:0px"></div>
          </div></td>
              <td class="left_align"><div class="percent_graph_legend"><tt class=''>100.00%</tt></div>
          <div class="percent_graph">
            <div class="covered" style="width:100px"></div>
            <div class="uncovered" style="width:0px"></div>
          </div></td>
            </tr>
          
            <tr class="all_files all_coverage 100 lib pacer core graph even">
              <td class="left_align"><a href="lib-pacer-core-graph-graph_route_rb.html">lib/pacer/core/graph/graph_route.rb</a></td>
              <td class='right_align'><tt>137</tt></td>
              <td class='right_align'><tt>115</tt></td>
              <td class="left_align"><div class="percent_graph_legend"><tt class=''>98.54%</tt></div>
          <div class="percent_graph">
            <div class="covered" style="width:99px"></div>
            <div class="uncovered" style="width:1px"></div>
          </div></td>
              <td class="left_align"><div class="percent_graph_legend"><tt class=''>98.26%</tt></div>
          <div class="percent_graph">
            <div class="covered" style="width:98px"></div>
            <div class="uncovered" style="width:2px"></div>
          </div></td>
            </tr>
          
            <tr class="all_files all_coverage 50 60 70 80 90 100 lib pacer core graph odd">
              <td class="left_align"><a href="lib-pacer-core-graph-mixed_route_rb.html">lib/pacer/core/graph/mixed_route.rb</a></td>
              <td class='right_align'><tt>94</tt></td>
              <td class='right_align'><tt>68</tt></td>
              <td class="left_align"><div class="percent_graph_legend"><tt class=''>59.57%</tt></div>
          <div class="percent_graph">
            <div class="covered" style="width:60px"></div>
            <div class="uncovered" style="width:40px"></div>
          </div></td>
              <td class="left_align"><div class="percent_graph_legend"><tt class=''>44.12%</tt></div>
          <div class="percent_graph">
            <div class="covered" style="width:44px"></div>
            <div class="uncovered" style="width:56px"></div>
          </div></td>
            </tr>
          
            <tr class="all_files all_coverage 110 lib pacer core graph even">
              <td class="left_align"><a href="lib-pacer-core-graph-vertices_route_rb.html">lib/pacer/core/graph/vertices_route.rb</a></td>
              <td class='right_align'><tt>104</tt></td>
              <td class='right_align'><tt>69</tt></td>
              <td class="left_align"><div class="percent_graph_legend"><tt class=''>100.00%</tt></div>
          <div class="percent_graph">
            <div class="covered" style="width:100px"></div>
            <div class="uncovered" style="width:0px"></div>
          </div></td>
              <td class="left_align"><div class="percent_graph_legend"><tt class=''>100.00%</tt></div>
          <div class="percent_graph">
            <div class="covered" style="width:100px"></div>
            <div class="uncovered" style="width:0px"></div>
          </div></td>
            </tr>
          
            <tr class="all_files all_coverage 90 100 lib pacer core odd">
              <td class="left_align"><a href="lib-pacer-core-route_rb.html">lib/pacer/core/route.rb</a></td>
              <td class='right_align'><tt>417</tt></td>
              <td class='right_align'><tt>331</tt></td>
              <td class="left_align"><div class="percent_graph_legend"><tt class=''>87.77%</tt></div>
          <div class="percent_graph">
            <div class="covered" style="width:88px"></div>
            <div class="uncovered" style="width:12px"></div>
          </div></td>
              <td class="left_align"><div class="percent_graph_legend"><tt class=''>84.59%</tt></div>
          <div class="percent_graph">
            <div class="covered" style="width:85px"></div>
            <div class="uncovered" style="width:15px"></div>
          </div></td>
            </tr>
          
            <tr class="all_files all_coverage 50 60 70 80 90 100 lib pacer core even">
              <td class="left_align"><a href="lib-pacer-core-side_effect_rb.html">lib/pacer/core/side_effect.rb</a></td>
              <td class='right_align'><tt>9</tt></td>
              <td class='right_align'><tt>9</tt></td>
              <td class="left_align"><div class="percent_graph_legend"><tt class=''>44.44%</tt></div>
          <div class="percent_graph">
            <div class="covered" style="width:44px"></div>
            <div class="uncovered" style="width:56px"></div>
          </div></td>
              <td class="left_align"><div class="percent_graph_legend"><tt class=''>44.44%</tt></div>
          <div class="percent_graph">
            <div class="covered" style="width:44px"></div>
            <div class="uncovered" style="width:56px"></div>
          </div></td>
            </tr>
          
            <tr class="all_files all_coverage 110 lib pacer odd">
              <td class="left_align"><a href="lib-pacer-exceptions_rb.html">lib/pacer/exceptions.rb</a></td>
              <td class='right_align'><tt>11</tt></td>
              <td class='right_align'><tt>8</tt></td>
              <td class="left_align"><div class="percent_graph_legend"><tt class=''>100.00%</tt></div>
          <div class="percent_graph">
            <div class="covered" style="width:100px"></div>
            <div class="uncovered" style="width:0px"></div>
          </div></td>
              <td class="left_align"><div class="percent_graph_legend"><tt class=''>100.00%</tt></div>
          <div class="percent_graph">
            <div class="covered" style="width:100px"></div>
            <div class="uncovered" style="width:0px"></div>
          </div></td>
            </tr>
          
            <tr class="all_files all_coverage 110 lib pacer even">
              <td class="left_align"><a href="lib-pacer-extensions_rb.html">lib/pacer/extensions.rb</a></td>
              <td class='right_align'><tt>6</tt></td>
              <td class='right_align'><tt>5</tt></td>
              <td class="left_align"><div class="percent_graph_legend"><tt class=''>100.00%</tt></div>
          <div class="percent_graph">
            <div class="covered" style="width:100px"></div>
            <div class="uncovered" style="width:0px"></div>
          </div></td>
              <td class="left_align"><div class="percent_graph_legend"><tt class=''>100.00%</tt></div>
          <div class="percent_graph">
            <div class="covered" style="width:100px"></div>
            <div class="uncovered" style="width:0px"></div>
          </div></td>
            </tr>
          
            <tr class="all_files all_coverage 90 100 lib pacer extensions odd">
              <td class="left_align"><a href="lib-pacer-extensions-block_filter_element_rb.html">lib/pacer/extensions/block_filter_element.rb</a></td>
              <td class='right_align'><tt>22</tt></td>
              <td class='right_align'><tt>17</tt></td>
              <td class="left_align"><div class="percent_graph_legend"><tt class=''>90.91%</tt></div>
          <div class="percent_graph">
            <div class="covered" style="width:91px"></div>
            <div class="uncovered" style="width:9px"></div>
          </div></td>
              <td class="left_align"><div class="percent_graph_legend"><tt class=''>88.24%</tt></div>
          <div class="percent_graph">
            <div class="covered" style="width:88px"></div>
            <div class="uncovered" style="width:12px"></div>
          </div></td>
            </tr>
          
            <tr class="all_files all_coverage 110 lib pacer even">
              <td class="left_align"><a href="lib-pacer-filter_rb.html">lib/pacer/filter.rb</a></td>
              <td class='right_align'><tt>15</tt></td>
              <td class='right_align'><tt>14</tt></td>
              <td class="left_align"><div class="percent_graph_legend"><tt class=''>100.00%</tt></div>
          <div class="percent_graph">
            <div class="covered" style="width:100px"></div>
            <div class="uncovered" style="width:0px"></div>
          </div></td>
              <td class="left_align"><div class="percent_graph_legend"><tt class=''>100.00%</tt></div>
          <div class="percent_graph">
            <div class="covered" style="width:100px"></div>
            <div class="uncovered" style="width:0px"></div>
          </div></td>
            </tr>
          
            <tr class="all_files all_coverage 110 lib pacer filter odd">
              <td class="left_align"><a href="lib-pacer-filter-block_filter_rb.html">lib/pacer/filter/block_filter.rb</a></td>
              <td class='right_align'><tt>35</tt></td>
              <td class='right_align'><tt>29</tt></td>
              <td class="left_align"><div class="percent_graph_legend"><tt class=''>100.00%</tt></div>
          <div class="percent_graph">
            <div class="covered" style="width:100px"></div>
            <div class="uncovered" style="width:0px"></div>
          </div></td>
              <td class="left_align"><div class="percent_graph_legend"><tt class=''>100.00%</tt></div>
          <div class="percent_graph">
            <div class="covered" style="width:100px"></div>
            <div class="uncovered" style="width:0px"></div>
          </div></td>
            </tr>
          
            <tr class="all_files all_coverage 80 90 100 lib pacer filter even">
              <td class="left_align"><a href="lib-pacer-filter-collection_filter_rb.html">lib/pacer/filter/collection_filter.rb</a></td>
              <td class='right_align'><tt>86</tt></td>
              <td class='right_align'><tt>74</tt></td>
              <td class="left_align"><div class="percent_graph_legend"><tt class=''>79.07%</tt></div>
          <div class="percent_graph">
            <div class="covered" style="width:79px"></div>
            <div class="uncovered" style="width:21px"></div>
          </div></td>
              <td class="left_align"><div class="percent_graph_legend"><tt class=''>75.68%</tt></div>
          <div class="percent_graph">
            <div class="covered" style="width:76px"></div>
            <div class="uncovered" style="width:24px"></div>
          </div></td>
            </tr>
          
            <tr class="all_files all_coverage 110 lib pacer filter odd">
              <td class="left_align"><a href="lib-pacer-filter-empty_filter_rb.html">lib/pacer/filter/empty_filter.rb</a></td>
              <td class='right_align'><tt>22</tt></td>
              <td class='right_align'><tt>19</tt></td>
              <td class="left_align"><div class="percent_graph_legend"><tt class=''>100.00%</tt></div>
          <div class="percent_graph">
            <div class="covered" style="width:100px"></div>
            <div class="uncovered" style="width:0px"></div>
          </div></td>
              <td class="left_align"><div class="percent_graph_legend"><tt class=''>100.00%</tt></div>
          <div class="percent_graph">
            <div class="covered" style="width:100px"></div>
            <div class="uncovered" style="width:0px"></div>
          </div></td>
            </tr>
          
            <tr class="all_files all_coverage 110 lib pacer filter even">
              <td class="left_align"><a href="lib-pacer-filter-expression_filter_rb.html">lib/pacer/filter/expression_filter.rb</a></td>
              <td class='right_align'><tt>36</tt></td>
              <td class='right_align'><tt>30</tt></td>
              <td class="left_align"><div class="percent_graph_legend"><tt class=''>100.00%</tt></div>
          <div class="percent_graph">
            <div class="covered" style="width:100px"></div>
            <div class="uncovered" style="width:0px"></div>
          </div></td>
              <td class="left_align"><div class="percent_graph_legend"><tt class=''>100.00%</tt></div>
          <div class="percent_graph">
            <div class="covered" style="width:100px"></div>
            <div class="uncovered" style="width:0px"></div>
          </div></td>
            </tr>
          
            <tr class="all_files all_coverage 80 90 100 lib pacer filter expression_filter odd">
              <td class="left_align"><a href="lib-pacer-filter-expression_filter-builder_rb.html">lib/pacer/filter/expression_filter/builder.rb</a></td>
              <td class='right_align'><tt>191</tt></td>
              <td class='right_align'><tt>162</tt></td>
              <td class="left_align"><div class="percent_graph_legend"><tt class=''>73.82%</tt></div>
          <div class="percent_graph">
            <div class="covered" style="width:74px"></div>
            <div class="uncovered" style="width:26px"></div>
          </div></td>
              <td class="left_align"><div class="percent_graph_legend"><tt class=''>70.37%</tt></div>
          <div class="percent_graph">
            <div class="covered" style="width:70px"></div>
            <div class="uncovered" style="width:30px"></div>
          </div></td>
            </tr>
          
            <tr class="all_files all_coverage 100 lib pacer filter expression_filter even">
              <td class="left_align"><a href="lib-pacer-filter-expression_filter-parser_rb.html">lib/pacer/filter/expression_filter/parser.rb</a></td>
              <td class='right_align'><tt>62</tt></td>
              <td class='right_align'><tt>48</tt></td>
              <td class="left_align"><div class="percent_graph_legend"><tt class=''>96.77%</tt></div>
          <div class="percent_graph">
            <div class="covered" style="width:97px"></div>
            <div class="uncovered" style="width:3px"></div>
          </div></td>
              <td class="left_align"><div class="percent_graph_legend"><tt class=''>95.83%</tt></div>
          <div class="percent_graph">
            <div class="covered" style="width:96px"></div>
            <div class="uncovered" style="width:4px"></div>
          </div></td>
            </tr>
          
            <tr class="all_files all_coverage 30 40 50 60 70 80 90 100 lib pacer filter odd">
              <td class="left_align"><a href="lib-pacer-filter-future_filter_rb.html">lib/pacer/filter/future_filter.rb</a></td>
              <td class='right_align'><tt>102</tt></td>
              <td class='right_align'><tt>84</tt></td>
              <td class="left_align"><div class="percent_graph_legend"><tt class=''>35.29%</tt></div>
          <div class="percent_graph">
            <div class="covered" style="width:35px"></div>
            <div class="uncovered" style="width:65px"></div>
          </div></td>
              <td class="left_align"><div class="percent_graph_legend"><tt class=''>25.00%</tt></div>
          <div class="percent_graph">
            <div class="covered" style="width:25px"></div>
            <div class="uncovered" style="width:75px"></div>
          </div></td>
            </tr>
          
            <tr class="all_files all_coverage 80 90 100 lib pacer filter even">
              <td class="left_align"><a href="lib-pacer-filter-index_filter_rb.html">lib/pacer/filter/index_filter.rb</a></td>
              <td class='right_align'><tt>34</tt></td>
              <td class='right_align'><tt>29</tt></td>
              <td class="left_align"><div class="percent_graph_legend"><tt class=''>79.41%</tt></div>
          <div class="percent_graph">
            <div class="covered" style="width:79px"></div>
            <div class="uncovered" style="width:21px"></div>
          </div></td>
              <td class="left_align"><div class="percent_graph_legend"><tt class=''>75.86%</tt></div>
          <div class="percent_graph">
            <div class="covered" style="width:76px"></div>
            <div class="uncovered" style="width:24px"></div>
          </div></td>
            </tr>
          
            <tr class="all_files all_coverage 40 50 60 70 80 90 100 lib pacer filter odd">
              <td class="left_align"><a href="lib-pacer-filter-loop_filter_rb.html">lib/pacer/filter/loop_filter.rb</a></td>
              <td class='right_align'><tt>60</tt></td>
              <td class='right_align'><tt>51</tt></td>
              <td class="left_align"><div class="percent_graph_legend"><tt class=''>43.33%</tt></div>
          <div class="percent_graph">
            <div class="covered" style="width:43px"></div>
            <div class="uncovered" style="width:57px"></div>
          </div></td>
              <td class="left_align"><div class="percent_graph_legend"><tt class=''>33.33%</tt></div>
          <div class="percent_graph">
            <div class="covered" style="width:33px"></div>
            <div class="uncovered" style="width:67px"></div>
          </div></td>
            </tr>
          
            <tr class="all_files all_coverage 90 100 lib pacer filter even">
              <td class="left_align"><a href="lib-pacer-filter-property_filter_rb.html">lib/pacer/filter/property_filter.rb</a></td>
              <td class='right_align'><tt>147</tt></td>
              <td class='right_align'><tt>130</tt></td>
              <td class="left_align"><div class="percent_graph_legend"><tt class=''>89.80%</tt></div>
          <div class="percent_graph">
            <div class="covered" style="width:90px"></div>
            <div class="uncovered" style="width:10px"></div>
          </div></td>
              <td class="left_align"><div class="percent_graph_legend"><tt class=''>88.46%</tt></div>
          <div class="percent_graph">
            <div class="covered" style="width:88px"></div>
            <div class="uncovered" style="width:12px"></div>
          </div></td>
            </tr>
          
            <tr class="all_files all_coverage 70 80 90 100 lib pacer filter odd">
              <td class="left_align"><a href="lib-pacer-filter-range_filter_rb.html">lib/pacer/filter/range_filter.rb</a></td>
              <td class='right_align'><tt>100</tt></td>
              <td class='right_align'><tt>84</tt></td>
              <td class="left_align"><div class="percent_graph_legend"><tt class=''>68.00%</tt></div>
          <div class="percent_graph">
            <div class="covered" style="width:68px"></div>
            <div class="uncovered" style="width:32px"></div>
          </div></td>
              <td class="left_align"><div class="percent_graph_legend"><tt class=''>61.90%</tt></div>
          <div class="percent_graph">
            <div class="covered" style="width:62px"></div>
            <div class="uncovered" style="width:38px"></div>
          </div></td>
            </tr>
          
            <tr class="all_files all_coverage 110 lib pacer filter even">
              <td class="left_align"><a href="lib-pacer-filter-uniq_filter_rb.html">lib/pacer/filter/uniq_filter.rb</a></td>
              <td class='right_align'><tt>12</tt></td>
              <td class='right_align'><tt>11</tt></td>
              <td class="left_align"><div class="percent_graph_legend"><tt class=''>100.00%</tt></div>
          <div class="percent_graph">
            <div class="covered" style="width:100px"></div>
            <div class="uncovered" style="width:0px"></div>
          </div></td>
              <td class="left_align"><div class="percent_graph_legend"><tt class=''>100.00%</tt></div>
          <div class="percent_graph">
            <div class="covered" style="width:100px"></div>
            <div class="uncovered" style="width:0px"></div>
          </div></td>
            </tr>
          
            <tr class="all_files all_coverage 110 lib pacer odd">
              <td class="left_align"><a href="lib-pacer-graph_rb.html">lib/pacer/graph.rb</a></td>
              <td class='right_align'><tt>10</tt></td>
              <td class='right_align'><tt>9</tt></td>
              <td class="left_align"><div class="percent_graph_legend"><tt class=''>100.00%</tt></div>
          <div class="percent_graph">
            <div class="covered" style="width:100px"></div>
            <div class="uncovered" style="width:0px"></div>
          </div></td>
              <td class="left_align"><div class="percent_graph_legend"><tt class=''>100.00%</tt></div>
          <div class="percent_graph">
            <div class="covered" style="width:100px"></div>
            <div class="uncovered" style="width:0px"></div>
          </div></td>
            </tr>
          
            <tr class="all_files all_coverage 80 90 100 lib pacer graph even">
              <td class="left_align"><a href="lib-pacer-graph-edge_mixin_rb.html">lib/pacer/graph/edge_mixin.rb</a></td>
              <td class='right_align'><tt>80</tt></td>
              <td class='right_align'><tt>69</tt></td>
              <td class="left_align"><div class="percent_graph_legend"><tt class=''>80.00%</tt></div>
          <div class="percent_graph">
            <div class="covered" style="width:80px"></div>
            <div class="uncovered" style="width:20px"></div>
          </div></td>
              <td class="left_align"><div class="percent_graph_legend"><tt class=''>76.81%</tt></div>
          <div class="percent_graph">
            <div class="covered" style="width:77px"></div>
            <div class="uncovered" style="width:23px"></div>
          </div></td>
            </tr>
          
            <tr class="all_files all_coverage 90 100 lib pacer graph odd">
              <td class="left_align"><a href="lib-pacer-graph-element_mixin_rb.html">lib/pacer/graph/element_mixin.rb</a></td>
              <td class='right_align'><tt>121</tt></td>
              <td class='right_align'><tt>92</tt></td>
              <td class="left_align"><div class="percent_graph_legend"><tt class=''>91.74%</tt></div>
          <div class="percent_graph">
            <div class="covered" style="width:92px"></div>
            <div class="uncovered" style="width:8px"></div>
          </div></td>
              <td class="left_align"><div class="percent_graph_legend"><tt class=''>89.13%</tt></div>
          <div class="percent_graph">
            <div class="covered" style="width:89px"></div>
            <div class="uncovered" style="width:11px"></div>
          </div></td>
            </tr>
          
<<<<<<< HEAD
            <tr class="all_files all_coverage 90 100 lib pacer graph even">
=======
            <tr class="all_files all_coverage 100 lib pacer graph odd">
>>>>>>> 31e3610a
              <td class="left_align"><a href="lib-pacer-graph-graph_mixin_rb.html">lib/pacer/graph/graph_mixin.rb</a></td>
              <td class='right_align'><tt>223</tt></td>
              <td class='right_align'><tt>188</tt></td>
              <td class="left_align"><div class="percent_graph_legend"><tt class=''>92.38%</tt></div>
          <div class="percent_graph">
            <div class="covered" style="width:92px"></div>
            <div class="uncovered" style="width:8px"></div>
          </div></td>
              <td class="left_align"><div class="percent_graph_legend"><tt class=''>90.96%</tt></div>
          <div class="percent_graph">
            <div class="covered" style="width:91px"></div>
            <div class="uncovered" style="width:9px"></div>
          </div></td>
            </tr>
          
            <tr class="all_files all_coverage 80 90 100 lib pacer graph odd">
              <td class="left_align"><a href="lib-pacer-graph-graph_transactions_mixin_rb.html">lib/pacer/graph/graph_transactions_mixin.rb</a></td>
              <td class='right_align'><tt>180</tt></td>
              <td class='right_align'><tt>152</tt></td>
              <td class="left_align"><div class="percent_graph_legend"><tt class=''>78.89%</tt></div>
          <div class="percent_graph">
            <div class="covered" style="width:79px"></div>
            <div class="uncovered" style="width:21px"></div>
          </div></td>
              <td class="left_align"><div class="percent_graph_legend"><tt class=''>75.00%</tt></div>
          <div class="percent_graph">
            <div class="covered" style="width:75px"></div>
            <div class="uncovered" style="width:25px"></div>
          </div></td>
            </tr>
          
            <tr class="all_files all_coverage 30 40 50 60 70 80 90 100 lib pacer graph even">
              <td class="left_align"><a href="lib-pacer-graph-index_mixin_rb.html">lib/pacer/graph/index_mixin.rb</a></td>
              <td class='right_align'><tt>30</tt></td>
              <td class='right_align'><tt>27</tt></td>
              <td class="left_align"><div class="percent_graph_legend"><tt class=''>36.67%</tt></div>
          <div class="percent_graph">
            <div class="covered" style="width:37px"></div>
            <div class="uncovered" style="width:63px"></div>
          </div></td>
              <td class="left_align"><div class="percent_graph_legend"><tt class=''>29.63%</tt></div>
          <div class="percent_graph">
            <div class="covered" style="width:30px"></div>
            <div class="uncovered" style="width:70px"></div>
          </div></td>
            </tr>
          
            <tr class="all_files all_coverage 110 lib pacer graph odd">
              <td class="left_align"><a href="lib-pacer-graph-vertex_mixin_rb.html">lib/pacer/graph/vertex_mixin.rb</a></td>
              <td class='right_align'><tt>47</tt></td>
              <td class='right_align'><tt>35</tt></td>
              <td class="left_align"><div class="percent_graph_legend"><tt class=''>100.00%</tt></div>
          <div class="percent_graph">
            <div class="covered" style="width:100px"></div>
            <div class="uncovered" style="width:0px"></div>
          </div></td>
              <td class="left_align"><div class="percent_graph_legend"><tt class=''>100.00%</tt></div>
          <div class="percent_graph">
            <div class="covered" style="width:100px"></div>
            <div class="uncovered" style="width:0px"></div>
          </div></td>
            </tr>
          
<<<<<<< HEAD
            <tr class="all_files all_coverage 90 100 lib pacer pipe even">
=======
            <tr class="all_files all_coverage 90 100 lib pacer pipe odd">
>>>>>>> 31e3610a
              <td class="left_align"><a href="lib-pacer-pipe-block_filter_pipe_rb.html">lib/pacer/pipe/block_filter_pipe.rb</a></td>
              <td class='right_align'><tt>38</tt></td>
              <td class='right_align'><tt>35</tt></td>
              <td class="left_align"><div class="percent_graph_legend"><tt class=''>81.58%</tt></div>
          <div class="percent_graph">
            <div class="covered" style="width:82px"></div>
            <div class="uncovered" style="width:18px"></div>
          </div></td>
              <td class="left_align"><div class="percent_graph_legend"><tt class=''>80.00%</tt></div>
          <div class="percent_graph">
            <div class="covered" style="width:80px"></div>
            <div class="uncovered" style="width:20px"></div>
          </div></td>
            </tr>
          
            <tr class="all_files all_coverage 60 70 80 90 100 lib pacer pipe even">
              <td class="left_align"><a href="lib-pacer-pipe-enumerable_pipe_rb.html">lib/pacer/pipe/enumerable_pipe.rb</a></td>
              <td class='right_align'><tt>30</tt></td>
              <td class='right_align'><tt>29</tt></td>
              <td class="left_align"><div class="percent_graph_legend"><tt class=''>60.00%</tt></div>
          <div class="percent_graph">
            <div class="covered" style="width:60px"></div>
            <div class="uncovered" style="width:40px"></div>
          </div></td>
              <td class="left_align"><div class="percent_graph_legend"><tt class=''>58.62%</tt></div>
          <div class="percent_graph">
            <div class="covered" style="width:59px"></div>
            <div class="uncovered" style="width:41px"></div>
          </div></td>
            </tr>
          
            <tr class="all_files all_coverage 60 70 80 90 100 lib pacer pipe odd">
              <td class="left_align"><a href="lib-pacer-pipe-expandable_pipe_rb.html">lib/pacer/pipe/expandable_pipe.rb</a></td>
              <td class='right_align'><tt>63</tt></td>
              <td class='right_align'><tt>57</tt></td>
              <td class="left_align"><div class="percent_graph_legend"><tt class=''>60.32%</tt></div>
          <div class="percent_graph">
            <div class="covered" style="width:60px"></div>
            <div class="uncovered" style="width:40px"></div>
          </div></td>
              <td class="left_align"><div class="percent_graph_legend"><tt class=''>56.14%</tt></div>
          <div class="percent_graph">
            <div class="covered" style="width:56px"></div>
            <div class="uncovered" style="width:44px"></div>
          </div></td>
            </tr>
          
            <tr class="all_files all_coverage 80 90 100 lib pacer pipe even">
              <td class="left_align"><a href="lib-pacer-pipe-group_pipe_rb.html">lib/pacer/pipe/group_pipe.rb</a></td>
              <td class='right_align'><tt>96</tt></td>
              <td class='right_align'><tt>85</tt></td>
              <td class="left_align"><div class="percent_graph_legend"><tt class=''>81.25%</tt></div>
          <div class="percent_graph">
            <div class="covered" style="width:81px"></div>
            <div class="uncovered" style="width:19px"></div>
          </div></td>
              <td class="left_align"><div class="percent_graph_legend"><tt class=''>78.82%</tt></div>
          <div class="percent_graph">
            <div class="covered" style="width:79px"></div>
            <div class="uncovered" style="width:21px"></div>
          </div></td>
            </tr>
          
            <tr class="all_files all_coverage 30 40 50 60 70 80 90 100 lib pacer pipe odd">
              <td class="left_align"><a href="lib-pacer-pipe-label_prefix_pipe_rb.html">lib/pacer/pipe/label_prefix_pipe.rb</a></td>
              <td class='right_align'><tt>21</tt></td>
              <td class='right_align'><tt>20</tt></td>
              <td class="left_align"><div class="percent_graph_legend"><tt class=''>23.81%</tt></div>
          <div class="percent_graph">
            <div class="covered" style="width:24px"></div>
            <div class="uncovered" style="width:76px"></div>
          </div></td>
              <td class="left_align"><div class="percent_graph_legend"><tt class=''>20.00%</tt></div>
          <div class="percent_graph">
            <div class="covered" style="width:20px"></div>
            <div class="uncovered" style="width:80px"></div>
          </div></td>
            </tr>
          
            <tr class="all_files all_coverage 20 30 40 50 60 70 80 90 100 lib pacer pipe even">
              <td class="left_align"><a href="lib-pacer-pipe-loop_pipe_rb.html">lib/pacer/pipe/loop_pipe.rb</a></td>
              <td class='right_align'><tt>74</tt></td>
              <td class='right_align'><tt>67</tt></td>
              <td class="left_align"><div class="percent_graph_legend"><tt class=''>16.22%</tt></div>
          <div class="percent_graph">
            <div class="covered" style="width:16px"></div>
            <div class="uncovered" style="width:84px"></div>
          </div></td>
              <td class="left_align"><div class="percent_graph_legend"><tt class=''>10.45%</tt></div>
          <div class="percent_graph">
            <div class="covered" style="width:10px"></div>
            <div class="uncovered" style="width:90px"></div>
          </div></td>
            </tr>
          
            <tr class="all_files all_coverage 80 90 100 lib pacer pipe odd">
              <td class="left_align"><a href="lib-pacer-pipe-map_pipe_rb.html">lib/pacer/pipe/map_pipe.rb</a></td>
              <td class='right_align'><tt>36</tt></td>
              <td class='right_align'><tt>34</tt></td>
              <td class="left_align"><div class="percent_graph_legend"><tt class=''>77.78%</tt></div>
          <div class="percent_graph">
            <div class="covered" style="width:78px"></div>
            <div class="uncovered" style="width:22px"></div>
          </div></td>
              <td class="left_align"><div class="percent_graph_legend"><tt class=''>76.47%</tt></div>
          <div class="percent_graph">
            <div class="covered" style="width:76px"></div>
            <div class="uncovered" style="width:24px"></div>
          </div></td>
            </tr>
          
            <tr class="all_files all_coverage 60 70 80 90 100 lib pacer pipe even">
              <td class="left_align"><a href="lib-pacer-pipe-never_pipe_rb.html">lib/pacer/pipe/never_pipe.rb</a></td>
              <td class='right_align'><tt>9</tt></td>
              <td class='right_align'><tt>8</tt></td>
              <td class="left_align"><div class="percent_graph_legend"><tt class=''>55.56%</tt></div>
          <div class="percent_graph">
            <div class="covered" style="width:56px"></div>
            <div class="uncovered" style="width:44px"></div>
          </div></td>
              <td class="left_align"><div class="percent_graph_legend"><tt class=''>50.00%</tt></div>
          <div class="percent_graph">
            <div class="covered" style="width:50px"></div>
            <div class="uncovered" style="width:50px"></div>
          </div></td>
            </tr>
          
            <tr class="all_files all_coverage 30 40 50 60 70 80 90 100 lib pacer pipe odd">
              <td class="left_align"><a href="lib-pacer-pipe-property_comparison_pipe_rb.html">lib/pacer/pipe/property_comparison_pipe.rb</a></td>
              <td class='right_align'><tt>26</tt></td>
              <td class='right_align'><tt>24</tt></td>
              <td class="left_align"><div class="percent_graph_legend"><tt class=''>26.92%</tt></div>
          <div class="percent_graph">
            <div class="covered" style="width:27px"></div>
            <div class="uncovered" style="width:73px"></div>
          </div></td>
              <td class="left_align"><div class="percent_graph_legend"><tt class=''>20.83%</tt></div>
          <div class="percent_graph">
            <div class="covered" style="width:21px"></div>
            <div class="uncovered" style="width:79px"></div>
          </div></td>
            </tr>
          
            <tr class="all_files all_coverage 50 60 70 80 90 100 lib pacer pipe even">
              <td class="left_align"><a href="lib-pacer-pipe-ruby_comparison_filter_pipe_rb.html">lib/pacer/pipe/ruby_comparison_filter_pipe.rb</a></td>
              <td class='right_align'><tt>20</tt></td>
              <td class='right_align'><tt>17</tt></td>
              <td class="left_align"><div class="percent_graph_legend"><tt class=''>50.00%</tt></div>
          <div class="percent_graph">
            <div class="covered" style="width:50px"></div>
            <div class="uncovered" style="width:50px"></div>
          </div></td>
              <td class="left_align"><div class="percent_graph_legend"><tt class=''>41.18%</tt></div>
          <div class="percent_graph">
            <div class="covered" style="width:41px"></div>
            <div class="uncovered" style="width:59px"></div>
          </div></td>
            </tr>
          
            <tr class="all_files all_coverage 60 70 80 90 100 lib pacer pipe odd">
              <td class="left_align"><a href="lib-pacer-pipe-ruby_pipe_rb.html">lib/pacer/pipe/ruby_pipe.rb</a></td>
              <td class='right_align'><tt>20</tt></td>
              <td class='right_align'><tt>17</tt></td>
              <td class="left_align"><div class="percent_graph_legend"><tt class=''>60.00%</tt></div>
          <div class="percent_graph">
            <div class="covered" style="width:60px"></div>
            <div class="uncovered" style="width:40px"></div>
          </div></td>
              <td class="left_align"><div class="percent_graph_legend"><tt class=''>52.94%</tt></div>
          <div class="percent_graph">
            <div class="covered" style="width:53px"></div>
            <div class="uncovered" style="width:47px"></div>
          </div></td>
            </tr>
          
            <tr class="all_files all_coverage 10 20 30 40 50 60 70 80 90 100 lib pacer pipe even">
              <td class="left_align"><a href="lib-pacer-pipe-stream_sort_pipe_rb.html">lib/pacer/pipe/stream_sort_pipe.rb</a></td>
              <td class='right_align'><tt>84</tt></td>
              <td class='right_align'><tt>74</tt></td>
              <td class="left_align"><div class="percent_graph_legend"><tt class=''>17.86%</tt></div>
          <div class="percent_graph">
            <div class="covered" style="width:18px"></div>
            <div class="uncovered" style="width:82px"></div>
          </div></td>
              <td class="left_align"><div class="percent_graph_legend"><tt class=''>6.76%</tt></div>
          <div class="percent_graph">
            <div class="covered" style="width:7px"></div>
            <div class="uncovered" style="width:93px"></div>
          </div></td>
            </tr>
          
            <tr class="all_files all_coverage 20 30 40 50 60 70 80 90 100 lib pacer pipe odd">
              <td class="left_align"><a href="lib-pacer-pipe-stream_uniq_pipe_rb.html">lib/pacer/pipe/stream_uniq_pipe.rb</a></td>
              <td class='right_align'><tt>33</tt></td>
              <td class='right_align'><tt>31</tt></td>
              <td class="left_align"><div class="percent_graph_legend"><tt class=''>21.21%</tt></div>
          <div class="percent_graph">
            <div class="covered" style="width:21px"></div>
            <div class="uncovered" style="width:79px"></div>
          </div></td>
              <td class="left_align"><div class="percent_graph_legend"><tt class=''>16.13%</tt></div>
          <div class="percent_graph">
            <div class="covered" style="width:16px"></div>
            <div class="uncovered" style="width:84px"></div>
          </div></td>
            </tr>
          
            <tr class="all_files all_coverage 60 70 80 90 100 lib pacer pipe even">
              <td class="left_align"><a href="lib-pacer-pipe-type_filter_pipe_rb.html">lib/pacer/pipe/type_filter_pipe.rb</a></td>
              <td class='right_align'><tt>22</tt></td>
              <td class='right_align'><tt>21</tt></td>
              <td class="left_align"><div class="percent_graph_legend"><tt class=''>59.09%</tt></div>
          <div class="percent_graph">
            <div class="covered" style="width:59px"></div>
            <div class="uncovered" style="width:41px"></div>
          </div></td>
              <td class="left_align"><div class="percent_graph_legend"><tt class=''>57.14%</tt></div>
          <div class="percent_graph">
            <div class="covered" style="width:57px"></div>
            <div class="uncovered" style="width:43px"></div>
          </div></td>
            </tr>
          
            <tr class="all_files all_coverage 80 90 100 lib pacer pipe odd">
              <td class="left_align"><a href="lib-pacer-pipe-variable_store_iterator_wrapper_rb.html">lib/pacer/pipe/variable_store_iterator_wrapper.rb</a></td>
              <td class='right_align'><tt>26</tt></td>
              <td class='right_align'><tt>22</tt></td>
              <td class="left_align"><div class="percent_graph_legend"><tt class=''>76.92%</tt></div>
          <div class="percent_graph">
            <div class="covered" style="width:77px"></div>
            <div class="uncovered" style="width:23px"></div>
          </div></td>
              <td class="left_align"><div class="percent_graph_legend"><tt class=''>72.73%</tt></div>
          <div class="percent_graph">
            <div class="covered" style="width:73px"></div>
            <div class="uncovered" style="width:27px"></div>
          </div></td>
            </tr>
          
            <tr class="all_files all_coverage 110 lib pacer even">
              <td class="left_align"><a href="lib-pacer-pipes_rb.html">lib/pacer/pipes.rb</a></td>
              <td class='right_align'><tt>56</tt></td>
              <td class='right_align'><tt>47</tt></td>
              <td class="left_align"><div class="percent_graph_legend"><tt class=''>100.00%</tt></div>
          <div class="percent_graph">
            <div class="covered" style="width:100px"></div>
            <div class="uncovered" style="width:0px"></div>
          </div></td>
              <td class="left_align"><div class="percent_graph_legend"><tt class=''>100.00%</tt></div>
          <div class="percent_graph">
            <div class="covered" style="width:100px"></div>
            <div class="uncovered" style="width:0px"></div>
          </div></td>
            </tr>
          
            <tr class="all_files all_coverage 90 100 lib pacer odd">
              <td class="left_align"><a href="lib-pacer-route_rb.html">lib/pacer/route.rb</a></td>
              <td class='right_align'><tt>202</tt></td>
              <td class='right_align'><tt>180</tt></td>
              <td class="left_align"><div class="percent_graph_legend"><tt class=''>87.13%</tt></div>
          <div class="percent_graph">
            <div class="covered" style="width:87px"></div>
            <div class="uncovered" style="width:13px"></div>
          </div></td>
              <td class="left_align"><div class="percent_graph_legend"><tt class=''>85.56%</tt></div>
          <div class="percent_graph">
            <div class="covered" style="width:86px"></div>
            <div class="uncovered" style="width:14px"></div>
          </div></td>
            </tr>
          
            <tr class="all_files all_coverage 60 70 80 90 100 lib pacer route even">
              <td class="left_align"><a href="lib-pacer-route-context_route_rb.html">lib/pacer/route/context_route.rb</a></td>
              <td class='right_align'><tt>21</tt></td>
              <td class='right_align'><tt>16</tt></td>
              <td class="left_align"><div class="percent_graph_legend"><tt class=''>61.90%</tt></div>
          <div class="percent_graph">
            <div class="covered" style="width:62px"></div>
            <div class="uncovered" style="width:38px"></div>
          </div></td>
              <td class="left_align"><div class="percent_graph_legend"><tt class=''>50.00%</tt></div>
          <div class="percent_graph">
            <div class="covered" style="width:50px"></div>
            <div class="uncovered" style="width:50px"></div>
          </div></td>
            </tr>
          
            <tr class="all_files all_coverage 70 80 90 100 lib pacer route mixin odd">
              <td class="left_align"><a href="lib-pacer-route-mixin-bulk_operations_rb.html">lib/pacer/route/mixin/bulk_operations.rb</a></td>
              <td class='right_align'><tt>52</tt></td>
              <td class='right_align'><tt>42</tt></td>
              <td class="left_align"><div class="percent_graph_legend"><tt class=''>69.23%</tt></div>
          <div class="percent_graph">
            <div class="covered" style="width:69px"></div>
            <div class="uncovered" style="width:31px"></div>
          </div></td>
              <td class="left_align"><div class="percent_graph_legend"><tt class=''>61.90%</tt></div>
          <div class="percent_graph">
            <div class="covered" style="width:62px"></div>
            <div class="uncovered" style="width:38px"></div>
          </div></td>
            </tr>
          
            <tr class="all_files all_coverage 60 70 80 90 100 lib pacer route mixin even">
              <td class="left_align"><a href="lib-pacer-route-mixin-route_operations_rb.html">lib/pacer/route/mixin/route_operations.rb</a></td>
              <td class='right_align'><tt>233</tt></td>
              <td class='right_align'><tt>169</tt></td>
              <td class="left_align"><div class="percent_graph_legend"><tt class=''>70.39%</tt></div>
          <div class="percent_graph">
            <div class="covered" style="width:70px"></div>
            <div class="uncovered" style="width:30px"></div>
          </div></td>
              <td class="left_align"><div class="percent_graph_legend"><tt class=''>59.17%</tt></div>
          <div class="percent_graph">
            <div class="covered" style="width:59px"></div>
            <div class="uncovered" style="width:41px"></div>
          </div></td>
            </tr>
          
            <tr class="all_files all_coverage 90 100 lib pacer route mixin odd">
              <td class="left_align"><a href="lib-pacer-route-mixin-variable_route_module_rb.html">lib/pacer/route/mixin/variable_route_module.rb</a></td>
              <td class='right_align'><tt>26</tt></td>
              <td class='right_align'><tt>18</tt></td>
              <td class="left_align"><div class="percent_graph_legend"><tt class=''>92.31%</tt></div>
          <div class="percent_graph">
            <div class="covered" style="width:92px"></div>
            <div class="uncovered" style="width:8px"></div>
          </div></td>
              <td class="left_align"><div class="percent_graph_legend"><tt class=''>88.89%</tt></div>
          <div class="percent_graph">
            <div class="covered" style="width:89px"></div>
            <div class="uncovered" style="width:11px"></div>
          </div></td>
            </tr>
          
            <tr class="all_files all_coverage 110 lib pacer route even">
              <td class="left_align"><a href="lib-pacer-route-mixins_rb.html">lib/pacer/route/mixins.rb</a></td>
              <td class='right_align'><tt>3</tt></td>
              <td class='right_align'><tt>3</tt></td>
              <td class="left_align"><div class="percent_graph_legend"><tt class=''>100.00%</tt></div>
          <div class="percent_graph">
            <div class="covered" style="width:100px"></div>
            <div class="uncovered" style="width:0px"></div>
          </div></td>
              <td class="left_align"><div class="percent_graph_legend"><tt class=''>100.00%</tt></div>
          <div class="percent_graph">
            <div class="covered" style="width:100px"></div>
            <div class="uncovered" style="width:0px"></div>
          </div></td>
            </tr>
          
            <tr class="all_files all_coverage 90 100 lib pacer route odd">
              <td class="left_align"><a href="lib-pacer-route-paths_route_rb.html">lib/pacer/route/paths_route.rb</a></td>
              <td class='right_align'><tt>42</tt></td>
              <td class='right_align'><tt>35</tt></td>
              <td class="left_align"><div class="percent_graph_legend"><tt class=''>85.71%</tt></div>
          <div class="percent_graph">
            <div class="covered" style="width:86px"></div>
            <div class="uncovered" style="width:14px"></div>
          </div></td>
              <td class="left_align"><div class="percent_graph_legend"><tt class=''>82.86%</tt></div>
          <div class="percent_graph">
            <div class="covered" style="width:83px"></div>
            <div class="uncovered" style="width:17px"></div>
          </div></td>
            </tr>
          
            <tr class="all_files all_coverage 110 lib pacer even">
              <td class="left_align"><a href="lib-pacer-routes_rb.html">lib/pacer/routes.rb</a></td>
              <td class='right_align'><tt>8</tt></td>
              <td class='right_align'><tt>7</tt></td>
              <td class="left_align"><div class="percent_graph_legend"><tt class=''>100.00%</tt></div>
          <div class="percent_graph">
            <div class="covered" style="width:100px"></div>
            <div class="uncovered" style="width:0px"></div>
          </div></td>
              <td class="left_align"><div class="percent_graph_legend"><tt class=''>100.00%</tt></div>
          <div class="percent_graph">
            <div class="covered" style="width:100px"></div>
            <div class="uncovered" style="width:0px"></div>
          </div></td>
            </tr>
          
            <tr class="all_files all_coverage 110 lib pacer odd">
              <td class="left_align"><a href="lib-pacer-side_effect_rb.html">lib/pacer/side_effect.rb</a></td>
              <td class='right_align'><tt>8</tt></td>
              <td class='right_align'><tt>7</tt></td>
              <td class="left_align"><div class="percent_graph_legend"><tt class=''>100.00%</tt></div>
          <div class="percent_graph">
            <div class="covered" style="width:100px"></div>
            <div class="uncovered" style="width:0px"></div>
          </div></td>
              <td class="left_align"><div class="percent_graph_legend"><tt class=''>100.00%</tt></div>
          <div class="percent_graph">
            <div class="covered" style="width:100px"></div>
            <div class="uncovered" style="width:0px"></div>
          </div></td>
            </tr>
          
            <tr class="all_files all_coverage 50 60 70 80 90 100 lib pacer side_effect even">
              <td class="left_align"><a href="lib-pacer-side_effect-aggregate_rb.html">lib/pacer/side_effect/aggregate.rb</a></td>
              <td class='right_align'><tt>19</tt></td>
              <td class='right_align'><tt>17</tt></td>
              <td class="left_align"><div class="percent_graph_legend"><tt class=''>47.37%</tt></div>
          <div class="percent_graph">
            <div class="covered" style="width:47px"></div>
            <div class="uncovered" style="width:53px"></div>
          </div></td>
              <td class="left_align"><div class="percent_graph_legend"><tt class=''>41.18%</tt></div>
          <div class="percent_graph">
            <div class="covered" style="width:41px"></div>
            <div class="uncovered" style="width:59px"></div>
          </div></td>
            </tr>
          
            <tr class="all_files all_coverage 110 lib pacer side_effect odd">
              <td class="left_align"><a href="lib-pacer-side_effect-counted_rb.html">lib/pacer/side_effect/counted.rb</a></td>
              <td class='right_align'><tt>30</tt></td>
              <td class='right_align'><tt>25</tt></td>
              <td class="left_align"><div class="percent_graph_legend"><tt class=''>100.00%</tt></div>
          <div class="percent_graph">
            <div class="covered" style="width:100px"></div>
            <div class="uncovered" style="width:0px"></div>
          </div></td>
              <td class="left_align"><div class="percent_graph_legend"><tt class=''>100.00%</tt></div>
          <div class="percent_graph">
            <div class="covered" style="width:100px"></div>
            <div class="uncovered" style="width:0px"></div>
          </div></td>
            </tr>
          
            <tr class="all_files all_coverage 30 40 50 60 70 80 90 100 lib pacer side_effect even">
              <td class="left_align"><a href="lib-pacer-side_effect-group_count_rb.html">lib/pacer/side_effect/group_count.rb</a></td>
              <td class='right_align'><tt>44</tt></td>
              <td class='right_align'><tt>39</tt></td>
              <td class="left_align"><div class="percent_graph_legend"><tt class=''>34.09%</tt></div>
          <div class="percent_graph">
            <div class="covered" style="width:34px"></div>
            <div class="uncovered" style="width:66px"></div>
          </div></td>
              <td class="left_align"><div class="percent_graph_legend"><tt class=''>25.64%</tt></div>
          <div class="percent_graph">
            <div class="covered" style="width:26px"></div>
            <div class="uncovered" style="width:74px"></div>
          </div></td>
            </tr>
          
            <tr class="all_files all_coverage 110 lib pacer odd">
              <td class="left_align"><a href="lib-pacer-support_rb.html">lib/pacer/support.rb</a></td>
              <td class='right_align'><tt>9</tt></td>
              <td class='right_align'><tt>9</tt></td>
              <td class="left_align"><div class="percent_graph_legend"><tt class=''>100.00%</tt></div>
          <div class="percent_graph">
            <div class="covered" style="width:100px"></div>
            <div class="uncovered" style="width:0px"></div>
          </div></td>
              <td class="left_align"><div class="percent_graph_legend"><tt class=''>100.00%</tt></div>
          <div class="percent_graph">
            <div class="covered" style="width:100px"></div>
            <div class="uncovered" style="width:0px"></div>
          </div></td>
            </tr>
          
            <tr class="all_files all_coverage 60 70 80 90 100 lib pacer support even">
              <td class="left_align"><a href="lib-pacer-support-array_list_rb.html">lib/pacer/support/array_list.rb</a></td>
              <td class='right_align'><tt>28</tt></td>
              <td class='right_align'><tt>25</tt></td>
              <td class="left_align"><div class="percent_graph_legend"><tt class=''>57.14%</tt></div>
          <div class="percent_graph">
            <div class="covered" style="width:57px"></div>
            <div class="uncovered" style="width:43px"></div>
          </div></td>
              <td class="left_align"><div class="percent_graph_legend"><tt class=''>52.00%</tt></div>
          <div class="percent_graph">
            <div class="covered" style="width:52px"></div>
            <div class="uncovered" style="width:48px"></div>
          </div></td>
            </tr>
          
            <tr class="all_files all_coverage 80 90 100 lib pacer support odd">
              <td class="left_align"><a href="lib-pacer-support-enumerable_rb.html">lib/pacer/support/enumerable.rb</a></td>
              <td class='right_align'><tt>99</tt></td>
              <td class='right_align'><tt>83</tt></td>
              <td class="left_align"><div class="percent_graph_legend"><tt class=''>74.75%</tt></div>
          <div class="percent_graph">
            <div class="covered" style="width:75px"></div>
            <div class="uncovered" style="width:25px"></div>
          </div></td>
              <td class="left_align"><div class="percent_graph_legend"><tt class=''>71.08%</tt></div>
          <div class="percent_graph">
            <div class="covered" style="width:71px"></div>
            <div class="uncovered" style="width:29px"></div>
          </div></td>
            </tr>
          
            <tr class="all_files all_coverage 30 40 50 60 70 80 90 100 lib pacer support even">
              <td class="left_align"><a href="lib-pacer-support-hash_rb.html">lib/pacer/support/hash.rb</a></td>
              <td class='right_align'><tt>9</tt></td>
              <td class='right_align'><tt>9</tt></td>
              <td class="left_align"><div class="percent_graph_legend"><tt class=''>22.22%</tt></div>
          <div class="percent_graph">
            <div class="covered" style="width:22px"></div>
            <div class="uncovered" style="width:78px"></div>
          </div></td>
              <td class="left_align"><div class="percent_graph_legend"><tt class=''>22.22%</tt></div>
          <div class="percent_graph">
            <div class="covered" style="width:22px"></div>
            <div class="uncovered" style="width:78px"></div>
          </div></td>
            </tr>
          
            <tr class="all_files all_coverage 40 50 60 70 80 90 100 lib pacer support odd">
              <td class="left_align"><a href="lib-pacer-support-iterator_mixins_rb.html">lib/pacer/support/iterator_mixins.rb</a></td>
              <td class='right_align'><tt>63</tt></td>
              <td class='right_align'><tt>47</tt></td>
              <td class="left_align"><div class="percent_graph_legend"><tt class=''>53.97%</tt></div>
          <div class="percent_graph">
            <div class="covered" style="width:54px"></div>
            <div class="uncovered" style="width:46px"></div>
          </div></td>
              <td class="left_align"><div class="percent_graph_legend"><tt class=''>38.30%</tt></div>
          <div class="percent_graph">
            <div class="covered" style="width:38px"></div>
            <div class="uncovered" style="width:62px"></div>
          </div></td>
            </tr>
          
            <tr class="all_files all_coverage 20 30 40 50 60 70 80 90 100 lib pacer support even">
              <td class="left_align"><a href="lib-pacer-support-proc_rb.html">lib/pacer/support/proc.rb</a></td>
              <td class='right_align'><tt>16</tt></td>
              <td class='right_align'><tt>16</tt></td>
              <td class="left_align"><div class="percent_graph_legend"><tt class=''>12.50%</tt></div>
          <div class="percent_graph">
            <div class="covered" style="width:13px"></div>
            <div class="uncovered" style="width:87px"></div>
          </div></td>
              <td class="left_align"><div class="percent_graph_legend"><tt class=''>12.50%</tt></div>
          <div class="percent_graph">
            <div class="covered" style="width:13px"></div>
            <div class="uncovered" style="width:87px"></div>
          </div></td>
            </tr>
          
<<<<<<< HEAD
            <tr class="all_files all_coverage 110 lib pacer even">
=======
            <tr class="all_files all_coverage 110 lib pacer odd">
>>>>>>> 31e3610a
              <td class="left_align"><a href="lib-pacer-transform_rb.html">lib/pacer/transform.rb</a></td>
              <td class='right_align'><tt>11</tt></td>
              <td class='right_align'><tt>10</tt></td>
              <td class="left_align"><div class="percent_graph_legend"><tt class=''>100.00%</tt></div>
          <div class="percent_graph">
            <div class="covered" style="width:100px"></div>
            <div class="uncovered" style="width:0px"></div>
          </div></td>
              <td class="left_align"><div class="percent_graph_legend"><tt class=''>100.00%</tt></div>
          <div class="percent_graph">
            <div class="covered" style="width:100px"></div>
            <div class="uncovered" style="width:0px"></div>
          </div></td>
            </tr>
          
            <tr class="all_files all_coverage 90 100 lib pacer transform odd">
              <td class="left_align"><a href="lib-pacer-transform-cap_rb.html">lib/pacer/transform/cap.rb</a></td>
              <td class='right_align'><tt>49</tt></td>
              <td class='right_align'><tt>42</tt></td>
              <td class="left_align"><div class="percent_graph_legend"><tt class=''>89.80%</tt></div>
          <div class="percent_graph">
            <div class="covered" style="width:90px"></div>
            <div class="uncovered" style="width:10px"></div>
          </div></td>
              <td class="left_align"><div class="percent_graph_legend"><tt class=''>88.10%</tt></div>
          <div class="percent_graph">
            <div class="covered" style="width:88px"></div>
            <div class="uncovered" style="width:12px"></div>
          </div></td>
            </tr>
          
            <tr class="all_files all_coverage 50 60 70 80 90 100 lib pacer transform even">
              <td class="left_align"><a href="lib-pacer-transform-gather_rb.html">lib/pacer/transform/gather.rb</a></td>
              <td class='right_align'><tt>7</tt></td>
              <td class='right_align'><tt>7</tt></td>
              <td class="left_align"><div class="percent_graph_legend"><tt class=''>42.86%</tt></div>
          <div class="percent_graph">
            <div class="covered" style="width:43px"></div>
            <div class="uncovered" style="width:57px"></div>
          </div></td>
              <td class="left_align"><div class="percent_graph_legend"><tt class=''>42.86%</tt></div>
          <div class="percent_graph">
            <div class="covered" style="width:43px"></div>
            <div class="uncovered" style="width:57px"></div>
          </div></td>
            </tr>
          
            <tr class="all_files all_coverage 100 lib pacer transform odd">
              <td class="left_align"><a href="lib-pacer-transform-group_rb.html">lib/pacer/transform/group.rb</a></td>
              <td class='right_align'><tt>196</tt></td>
              <td class='right_align'><tt>158</tt></td>
              <td class="left_align"><div class="percent_graph_legend"><tt class=''>97.96%</tt></div>
          <div class="percent_graph">
            <div class="covered" style="width:98px"></div>
            <div class="uncovered" style="width:2px"></div>
          </div></td>
              <td class="left_align"><div class="percent_graph_legend"><tt class=''>97.47%</tt></div>
          <div class="percent_graph">
            <div class="covered" style="width:97px"></div>
            <div class="uncovered" style="width:3px"></div>
          </div></td>
            </tr>
          
            <tr class="all_files all_coverage 110 lib pacer transform even">
              <td class="left_align"><a href="lib-pacer-transform-map_rb.html">lib/pacer/transform/map.rb</a></td>
              <td class='right_align'><tt>23</tt></td>
              <td class='right_align'><tt>20</tt></td>
              <td class="left_align"><div class="percent_graph_legend"><tt class=''>100.00%</tt></div>
          <div class="percent_graph">
            <div class="covered" style="width:100px"></div>
            <div class="uncovered" style="width:0px"></div>
          </div></td>
              <td class="left_align"><div class="percent_graph_legend"><tt class=''>100.00%</tt></div>
          <div class="percent_graph">
            <div class="covered" style="width:100px"></div>
            <div class="uncovered" style="width:0px"></div>
          </div></td>
            </tr>
          
            <tr class="all_files all_coverage 50 60 70 80 90 100 lib pacer transform odd">
              <td class="left_align"><a href="lib-pacer-transform-stream_sort_rb.html">lib/pacer/transform/stream_sort.rb</a></td>
              <td class='right_align'><tt>21</tt></td>
              <td class='right_align'><tt>18</tt></td>
              <td class="left_align"><div class="percent_graph_legend"><tt class=''>52.38%</tt></div>
          <div class="percent_graph">
            <div class="covered" style="width:52px"></div>
            <div class="uncovered" style="width:48px"></div>
          </div></td>
              <td class="left_align"><div class="percent_graph_legend"><tt class=''>44.44%</tt></div>
          <div class="percent_graph">
            <div class="covered" style="width:44px"></div>
            <div class="uncovered" style="width:56px"></div>
          </div></td>
            </tr>
          
            <tr class="all_files all_coverage 50 60 70 80 90 100 lib pacer transform even">
              <td class="left_align"><a href="lib-pacer-transform-stream_uniq_rb.html">lib/pacer/transform/stream_uniq.rb</a></td>
              <td class='right_align'><tt>21</tt></td>
              <td class='right_align'><tt>18</tt></td>
              <td class="left_align"><div class="percent_graph_legend"><tt class=''>52.38%</tt></div>
          <div class="percent_graph">
            <div class="covered" style="width:52px"></div>
            <div class="uncovered" style="width:48px"></div>
          </div></td>
              <td class="left_align"><div class="percent_graph_legend"><tt class=''>44.44%</tt></div>
          <div class="percent_graph">
            <div class="covered" style="width:44px"></div>
            <div class="uncovered" style="width:56px"></div>
          </div></td>
            </tr>
          
            <tr class="all_files all_coverage 110 lib pacer odd">
              <td class="left_align"><a href="lib-pacer-utils_rb.html">lib/pacer/utils.rb</a></td>
              <td class='right_align'><tt>10</tt></td>
              <td class='right_align'><tt>9</tt></td>
              <td class="left_align"><div class="percent_graph_legend"><tt class=''>100.00%</tt></div>
          <div class="percent_graph">
            <div class="covered" style="width:100px"></div>
            <div class="uncovered" style="width:0px"></div>
          </div></td>
              <td class="left_align"><div class="percent_graph_legend"><tt class=''>100.00%</tt></div>
          <div class="percent_graph">
            <div class="covered" style="width:100px"></div>
            <div class="uncovered" style="width:0px"></div>
          </div></td>
            </tr>
          
            <tr class="all_files all_coverage 80 90 100 lib pacer utils even">
              <td class="left_align"><a href="lib-pacer-utils-tsort_rb.html">lib/pacer/utils/tsort.rb</a></td>
              <td class='right_align'><tt>55</tt></td>
              <td class='right_align'><tt>46</tt></td>
              <td class="left_align"><div class="percent_graph_legend"><tt class=''>76.36%</tt></div>
          <div class="percent_graph">
            <div class="covered" style="width:76px"></div>
            <div class="uncovered" style="width:24px"></div>
          </div></td>
              <td class="left_align"><div class="percent_graph_legend"><tt class=''>71.74%</tt></div>
          <div class="percent_graph">
            <div class="covered" style="width:72px"></div>
            <div class="uncovered" style="width:28px"></div>
          </div></td>
            </tr>
          
            <tr class="all_files all_coverage 80 90 100 lib pacer odd">
              <td class="left_align"><a href="lib-pacer-wrappers_rb.html">lib/pacer/wrappers.rb</a></td>
              <td class='right_align'><tt>200</tt></td>
              <td class='right_align'><tt>158</tt></td>
              <td class="left_align"><div class="percent_graph_legend"><tt class=''>80.00%</tt></div>
          <div class="percent_graph">
            <div class="covered" style="width:80px"></div>
            <div class="uncovered" style="width:20px"></div>
          </div></td>
              <td class="left_align"><div class="percent_graph_legend"><tt class=''>74.68%</tt></div>
          <div class="percent_graph">
            <div class="covered" style="width:75px"></div>
            <div class="uncovered" style="width:25px"></div>
          </div></td>
            </tr>
          
        </tbody>
      </table>
    </div>
    
<<<<<<< HEAD
    <p>Generated on Thu Mar 24 22:56:20 -0400 2011 with <a href="http://github.com/relevance/rcov">rcov 0.9.8</a></p>
=======
    <p>Generated on Mon Mar 28 14:55:56 -0400 2011 with <a href="http://github.com/relevance/rcov">rcov 0.9.8</a></p>
>>>>>>> 31e3610a

    <script type="text/javascript">
      $(document).ready(function(){$("#report_table").tablesorter({widgets: ['zebra'], textExtraction: 'complex'});});
      $('.filter').change(function(){
        ff = $('#file_filter').val();
        cf = $('#coverage_filter').val();
        $('table#report_table tbody tr').each(function(i){ 
          if ((this.className.split(" ").indexOf(ff) > -1) && (this.className.split(" ").indexOf(cf) > -1)) {
            this.style.display = "";
          } else {
            this.style.display = "none";
          };
          restripe();
        })
      })
    </script>

  </body>
</html><|MERGE_RESOLUTION|>--- conflicted
+++ resolved
@@ -48,15 +48,9 @@
         <tfoot>
           <tr>
             <td class="left_align">TOTAL</td>
-<<<<<<< HEAD
-            <td class='right_align'><tt>5149</tt></td>
-            <td class='right_align'><tt>4253</tt></td>
-            <td class="left_align"><div class="percent_graph_legend"><tt class=''>78.17%</tt></div>
-=======
             <td class='right_align'><tt>5350</tt></td>
             <td class='right_align'><tt>4418</tt></td>
             <td class="left_align"><div class="percent_graph_legend"><tt class=''>79.18%</tt></div>
->>>>>>> 31e3610a
           <div class="percent_graph">
             <div class="covered" style="width:79px"></div>
             <div class="uncovered" style="width:21px"></div>
@@ -72,19 +66,6 @@
           
             <tr class="all_files all_coverage 90 100 lib even">
               <td class="left_align"><a href="lib-pacer_rb.html">lib/pacer.rb</a></td>
-<<<<<<< HEAD
-              <td class='right_align'><tt>185</tt></td>
-              <td class='right_align'><tt>143</tt></td>
-              <td class="left_align"><div class="percent_graph_legend"><tt class=''>82.16%</tt></div>
-          <div class="percent_graph">
-            <div class="covered" style="width:82px"></div>
-            <div class="uncovered" style="width:18px"></div>
-          </div></td>
-              <td class="left_align"><div class="percent_graph_legend"><tt class=''>76.92%</tt></div>
-          <div class="percent_graph">
-            <div class="covered" style="width:77px"></div>
-            <div class="uncovered" style="width:23px"></div>
-=======
               <td class='right_align'><tt>186</tt></td>
               <td class='right_align'><tt>144</tt></td>
               <td class="left_align"><div class="percent_graph_legend"><tt class=''>85.48%</tt></div>
@@ -160,59 +141,10 @@
           <div class="percent_graph">
             <div class="covered" style="width:98px"></div>
             <div class="uncovered" style="width:2px"></div>
->>>>>>> 31e3610a
           </div></td>
             </tr>
           
             <tr class="all_files all_coverage 110 lib pacer odd">
-              <td class="left_align"><a href="lib-pacer-blueprints_rb.html">lib/pacer/blueprints.rb</a></td>
-              <td class='right_align'><tt>2</tt></td>
-              <td class='right_align'><tt>2</tt></td>
-              <td class="left_align"><div class="percent_graph_legend"><tt class=''>100.00%</tt></div>
-          <div class="percent_graph">
-            <div class="covered" style="width:100px"></div>
-            <div class="uncovered" style="width:0px"></div>
-          </div></td>
-              <td class="left_align"><div class="percent_graph_legend"><tt class=''>100.00%</tt></div>
-          <div class="percent_graph">
-            <div class="covered" style="width:100px"></div>
-            <div class="uncovered" style="width:0px"></div>
-          </div></td>
-            </tr>
-          
-            <tr class="all_files all_coverage 100 lib pacer blueprints even">
-              <td class="left_align"><a href="lib-pacer-blueprints-neo4j_rb.html">lib/pacer/blueprints/neo4j.rb</a></td>
-              <td class='right_align'><tt>163</tt></td>
-              <td class='right_align'><tt>136</tt></td>
-              <td class="left_align"><div class="percent_graph_legend"><tt class=''>94.48%</tt></div>
-          <div class="percent_graph">
-            <div class="covered" style="width:94px"></div>
-            <div class="uncovered" style="width:6px"></div>
-          </div></td>
-              <td class="left_align"><div class="percent_graph_legend"><tt class=''>93.38%</tt></div>
-          <div class="percent_graph">
-            <div class="covered" style="width:93px"></div>
-            <div class="uncovered" style="width:7px"></div>
-          </div></td>
-            </tr>
-          
-            <tr class="all_files all_coverage 100 lib pacer blueprints odd">
-              <td class="left_align"><a href="lib-pacer-blueprints-tg_rb.html">lib/pacer/blueprints/tg.rb</a></td>
-              <td class='right_align'><tt>132</tt></td>
-              <td class='right_align'><tt>106</tt></td>
-              <td class="left_align"><div class="percent_graph_legend"><tt class=''>98.48%</tt></div>
-          <div class="percent_graph">
-            <div class="covered" style="width:98px"></div>
-            <div class="uncovered" style="width:2px"></div>
-          </div></td>
-              <td class="left_align"><div class="percent_graph_legend"><tt class=''>98.11%</tt></div>
-          <div class="percent_graph">
-            <div class="covered" style="width:98px"></div>
-            <div class="uncovered" style="width:2px"></div>
-          </div></td>
-            </tr>
-          
-            <tr class="all_files all_coverage 110 lib pacer even">
               <td class="left_align"><a href="lib-pacer-core_rb.html">lib/pacer/core.rb</a></td>
               <td class='right_align'><tt>8</tt></td>
               <td class='right_align'><tt>7</tt></td>
@@ -228,7 +160,7 @@
           </div></td>
             </tr>
           
-            <tr class="all_files all_coverage 110 lib pacer core odd">
+            <tr class="all_files all_coverage 110 lib pacer core even">
               <td class="left_align"><a href="lib-pacer-core-graph_rb.html">lib/pacer/core/graph.rb</a></td>
               <td class='right_align'><tt>12</tt></td>
               <td class='right_align'><tt>11</tt></td>
@@ -244,7 +176,7 @@
           </div></td>
             </tr>
           
-            <tr class="all_files all_coverage 110 lib pacer core graph even">
+            <tr class="all_files all_coverage 110 lib pacer core graph odd">
               <td class="left_align"><a href="lib-pacer-core-graph-edges_route_rb.html">lib/pacer/core/graph/edges_route.rb</a></td>
               <td class='right_align'><tt>66</tt></td>
               <td class='right_align'><tt>47</tt></td>
@@ -260,7 +192,7 @@
           </div></td>
             </tr>
           
-            <tr class="all_files all_coverage 110 lib pacer core graph odd">
+            <tr class="all_files all_coverage 110 lib pacer core graph even">
               <td class="left_align"><a href="lib-pacer-core-graph-element_route_rb.html">lib/pacer/core/graph/element_route.rb</a></td>
               <td class='right_align'><tt>29</tt></td>
               <td class='right_align'><tt>19</tt></td>
@@ -276,7 +208,7 @@
           </div></td>
             </tr>
           
-            <tr class="all_files all_coverage 100 lib pacer core graph even">
+            <tr class="all_files all_coverage 100 lib pacer core graph odd">
               <td class="left_align"><a href="lib-pacer-core-graph-graph_route_rb.html">lib/pacer/core/graph/graph_route.rb</a></td>
               <td class='right_align'><tt>137</tt></td>
               <td class='right_align'><tt>115</tt></td>
@@ -292,7 +224,7 @@
           </div></td>
             </tr>
           
-            <tr class="all_files all_coverage 50 60 70 80 90 100 lib pacer core graph odd">
+            <tr class="all_files all_coverage 50 60 70 80 90 100 lib pacer core graph even">
               <td class="left_align"><a href="lib-pacer-core-graph-mixed_route_rb.html">lib/pacer/core/graph/mixed_route.rb</a></td>
               <td class='right_align'><tt>94</tt></td>
               <td class='right_align'><tt>68</tt></td>
@@ -308,7 +240,7 @@
           </div></td>
             </tr>
           
-            <tr class="all_files all_coverage 110 lib pacer core graph even">
+            <tr class="all_files all_coverage 110 lib pacer core graph odd">
               <td class="left_align"><a href="lib-pacer-core-graph-vertices_route_rb.html">lib/pacer/core/graph/vertices_route.rb</a></td>
               <td class='right_align'><tt>104</tt></td>
               <td class='right_align'><tt>69</tt></td>
@@ -324,7 +256,7 @@
           </div></td>
             </tr>
           
-            <tr class="all_files all_coverage 90 100 lib pacer core odd">
+            <tr class="all_files all_coverage 90 100 lib pacer core even">
               <td class="left_align"><a href="lib-pacer-core-route_rb.html">lib/pacer/core/route.rb</a></td>
               <td class='right_align'><tt>417</tt></td>
               <td class='right_align'><tt>331</tt></td>
@@ -340,7 +272,7 @@
           </div></td>
             </tr>
           
-            <tr class="all_files all_coverage 50 60 70 80 90 100 lib pacer core even">
+            <tr class="all_files all_coverage 50 60 70 80 90 100 lib pacer core odd">
               <td class="left_align"><a href="lib-pacer-core-side_effect_rb.html">lib/pacer/core/side_effect.rb</a></td>
               <td class='right_align'><tt>9</tt></td>
               <td class='right_align'><tt>9</tt></td>
@@ -356,7 +288,7 @@
           </div></td>
             </tr>
           
-            <tr class="all_files all_coverage 110 lib pacer odd">
+            <tr class="all_files all_coverage 110 lib pacer even">
               <td class="left_align"><a href="lib-pacer-exceptions_rb.html">lib/pacer/exceptions.rb</a></td>
               <td class='right_align'><tt>11</tt></td>
               <td class='right_align'><tt>8</tt></td>
@@ -372,7 +304,7 @@
           </div></td>
             </tr>
           
-            <tr class="all_files all_coverage 110 lib pacer even">
+            <tr class="all_files all_coverage 110 lib pacer odd">
               <td class="left_align"><a href="lib-pacer-extensions_rb.html">lib/pacer/extensions.rb</a></td>
               <td class='right_align'><tt>6</tt></td>
               <td class='right_align'><tt>5</tt></td>
@@ -388,7 +320,7 @@
           </div></td>
             </tr>
           
-            <tr class="all_files all_coverage 90 100 lib pacer extensions odd">
+            <tr class="all_files all_coverage 90 100 lib pacer extensions even">
               <td class="left_align"><a href="lib-pacer-extensions-block_filter_element_rb.html">lib/pacer/extensions/block_filter_element.rb</a></td>
               <td class='right_align'><tt>22</tt></td>
               <td class='right_align'><tt>17</tt></td>
@@ -404,7 +336,7 @@
           </div></td>
             </tr>
           
-            <tr class="all_files all_coverage 110 lib pacer even">
+            <tr class="all_files all_coverage 110 lib pacer odd">
               <td class="left_align"><a href="lib-pacer-filter_rb.html">lib/pacer/filter.rb</a></td>
               <td class='right_align'><tt>15</tt></td>
               <td class='right_align'><tt>14</tt></td>
@@ -420,7 +352,7 @@
           </div></td>
             </tr>
           
-            <tr class="all_files all_coverage 110 lib pacer filter odd">
+            <tr class="all_files all_coverage 110 lib pacer filter even">
               <td class="left_align"><a href="lib-pacer-filter-block_filter_rb.html">lib/pacer/filter/block_filter.rb</a></td>
               <td class='right_align'><tt>35</tt></td>
               <td class='right_align'><tt>29</tt></td>
@@ -436,7 +368,7 @@
           </div></td>
             </tr>
           
-            <tr class="all_files all_coverage 80 90 100 lib pacer filter even">
+            <tr class="all_files all_coverage 80 90 100 lib pacer filter odd">
               <td class="left_align"><a href="lib-pacer-filter-collection_filter_rb.html">lib/pacer/filter/collection_filter.rb</a></td>
               <td class='right_align'><tt>86</tt></td>
               <td class='right_align'><tt>74</tt></td>
@@ -452,7 +384,7 @@
           </div></td>
             </tr>
           
-            <tr class="all_files all_coverage 110 lib pacer filter odd">
+            <tr class="all_files all_coverage 110 lib pacer filter even">
               <td class="left_align"><a href="lib-pacer-filter-empty_filter_rb.html">lib/pacer/filter/empty_filter.rb</a></td>
               <td class='right_align'><tt>22</tt></td>
               <td class='right_align'><tt>19</tt></td>
@@ -468,7 +400,7 @@
           </div></td>
             </tr>
           
-            <tr class="all_files all_coverage 110 lib pacer filter even">
+            <tr class="all_files all_coverage 110 lib pacer filter odd">
               <td class="left_align"><a href="lib-pacer-filter-expression_filter_rb.html">lib/pacer/filter/expression_filter.rb</a></td>
               <td class='right_align'><tt>36</tt></td>
               <td class='right_align'><tt>30</tt></td>
@@ -484,7 +416,7 @@
           </div></td>
             </tr>
           
-            <tr class="all_files all_coverage 80 90 100 lib pacer filter expression_filter odd">
+            <tr class="all_files all_coverage 80 90 100 lib pacer filter expression_filter even">
               <td class="left_align"><a href="lib-pacer-filter-expression_filter-builder_rb.html">lib/pacer/filter/expression_filter/builder.rb</a></td>
               <td class='right_align'><tt>191</tt></td>
               <td class='right_align'><tt>162</tt></td>
@@ -500,7 +432,7 @@
           </div></td>
             </tr>
           
-            <tr class="all_files all_coverage 100 lib pacer filter expression_filter even">
+            <tr class="all_files all_coverage 100 lib pacer filter expression_filter odd">
               <td class="left_align"><a href="lib-pacer-filter-expression_filter-parser_rb.html">lib/pacer/filter/expression_filter/parser.rb</a></td>
               <td class='right_align'><tt>62</tt></td>
               <td class='right_align'><tt>48</tt></td>
@@ -516,7 +448,7 @@
           </div></td>
             </tr>
           
-            <tr class="all_files all_coverage 30 40 50 60 70 80 90 100 lib pacer filter odd">
+            <tr class="all_files all_coverage 30 40 50 60 70 80 90 100 lib pacer filter even">
               <td class="left_align"><a href="lib-pacer-filter-future_filter_rb.html">lib/pacer/filter/future_filter.rb</a></td>
               <td class='right_align'><tt>102</tt></td>
               <td class='right_align'><tt>84</tt></td>
@@ -532,7 +464,7 @@
           </div></td>
             </tr>
           
-            <tr class="all_files all_coverage 80 90 100 lib pacer filter even">
+            <tr class="all_files all_coverage 80 90 100 lib pacer filter odd">
               <td class="left_align"><a href="lib-pacer-filter-index_filter_rb.html">lib/pacer/filter/index_filter.rb</a></td>
               <td class='right_align'><tt>34</tt></td>
               <td class='right_align'><tt>29</tt></td>
@@ -548,7 +480,7 @@
           </div></td>
             </tr>
           
-            <tr class="all_files all_coverage 40 50 60 70 80 90 100 lib pacer filter odd">
+            <tr class="all_files all_coverage 40 50 60 70 80 90 100 lib pacer filter even">
               <td class="left_align"><a href="lib-pacer-filter-loop_filter_rb.html">lib/pacer/filter/loop_filter.rb</a></td>
               <td class='right_align'><tt>60</tt></td>
               <td class='right_align'><tt>51</tt></td>
@@ -564,7 +496,7 @@
           </div></td>
             </tr>
           
-            <tr class="all_files all_coverage 90 100 lib pacer filter even">
+            <tr class="all_files all_coverage 90 100 lib pacer filter odd">
               <td class="left_align"><a href="lib-pacer-filter-property_filter_rb.html">lib/pacer/filter/property_filter.rb</a></td>
               <td class='right_align'><tt>147</tt></td>
               <td class='right_align'><tt>130</tt></td>
@@ -580,7 +512,7 @@
           </div></td>
             </tr>
           
-            <tr class="all_files all_coverage 70 80 90 100 lib pacer filter odd">
+            <tr class="all_files all_coverage 70 80 90 100 lib pacer filter even">
               <td class="left_align"><a href="lib-pacer-filter-range_filter_rb.html">lib/pacer/filter/range_filter.rb</a></td>
               <td class='right_align'><tt>100</tt></td>
               <td class='right_align'><tt>84</tt></td>
@@ -596,7 +528,7 @@
           </div></td>
             </tr>
           
-            <tr class="all_files all_coverage 110 lib pacer filter even">
+            <tr class="all_files all_coverage 110 lib pacer filter odd">
               <td class="left_align"><a href="lib-pacer-filter-uniq_filter_rb.html">lib/pacer/filter/uniq_filter.rb</a></td>
               <td class='right_align'><tt>12</tt></td>
               <td class='right_align'><tt>11</tt></td>
@@ -612,7 +544,7 @@
           </div></td>
             </tr>
           
-            <tr class="all_files all_coverage 110 lib pacer odd">
+            <tr class="all_files all_coverage 110 lib pacer even">
               <td class="left_align"><a href="lib-pacer-graph_rb.html">lib/pacer/graph.rb</a></td>
               <td class='right_align'><tt>10</tt></td>
               <td class='right_align'><tt>9</tt></td>
@@ -628,7 +560,7 @@
           </div></td>
             </tr>
           
-            <tr class="all_files all_coverage 80 90 100 lib pacer graph even">
+            <tr class="all_files all_coverage 80 90 100 lib pacer graph odd">
               <td class="left_align"><a href="lib-pacer-graph-edge_mixin_rb.html">lib/pacer/graph/edge_mixin.rb</a></td>
               <td class='right_align'><tt>80</tt></td>
               <td class='right_align'><tt>69</tt></td>
@@ -644,7 +576,7 @@
           </div></td>
             </tr>
           
-            <tr class="all_files all_coverage 90 100 lib pacer graph odd">
+            <tr class="all_files all_coverage 90 100 lib pacer graph even">
               <td class="left_align"><a href="lib-pacer-graph-element_mixin_rb.html">lib/pacer/graph/element_mixin.rb</a></td>
               <td class='right_align'><tt>121</tt></td>
               <td class='right_align'><tt>92</tt></td>
@@ -660,11 +592,7 @@
           </div></td>
             </tr>
           
-<<<<<<< HEAD
-            <tr class="all_files all_coverage 90 100 lib pacer graph even">
-=======
             <tr class="all_files all_coverage 100 lib pacer graph odd">
->>>>>>> 31e3610a
               <td class="left_align"><a href="lib-pacer-graph-graph_mixin_rb.html">lib/pacer/graph/graph_mixin.rb</a></td>
               <td class='right_align'><tt>223</tt></td>
               <td class='right_align'><tt>188</tt></td>
@@ -680,7 +608,7 @@
           </div></td>
             </tr>
           
-            <tr class="all_files all_coverage 80 90 100 lib pacer graph odd">
+            <tr class="all_files all_coverage 80 90 100 lib pacer graph even">
               <td class="left_align"><a href="lib-pacer-graph-graph_transactions_mixin_rb.html">lib/pacer/graph/graph_transactions_mixin.rb</a></td>
               <td class='right_align'><tt>180</tt></td>
               <td class='right_align'><tt>152</tt></td>
@@ -696,7 +624,7 @@
           </div></td>
             </tr>
           
-            <tr class="all_files all_coverage 30 40 50 60 70 80 90 100 lib pacer graph even">
+            <tr class="all_files all_coverage 30 40 50 60 70 80 90 100 lib pacer graph odd">
               <td class="left_align"><a href="lib-pacer-graph-index_mixin_rb.html">lib/pacer/graph/index_mixin.rb</a></td>
               <td class='right_align'><tt>30</tt></td>
               <td class='right_align'><tt>27</tt></td>
@@ -712,7 +640,7 @@
           </div></td>
             </tr>
           
-            <tr class="all_files all_coverage 110 lib pacer graph odd">
+            <tr class="all_files all_coverage 110 lib pacer graph even">
               <td class="left_align"><a href="lib-pacer-graph-vertex_mixin_rb.html">lib/pacer/graph/vertex_mixin.rb</a></td>
               <td class='right_align'><tt>47</tt></td>
               <td class='right_align'><tt>35</tt></td>
@@ -728,11 +656,7 @@
           </div></td>
             </tr>
           
-<<<<<<< HEAD
-            <tr class="all_files all_coverage 90 100 lib pacer pipe even">
-=======
             <tr class="all_files all_coverage 90 100 lib pacer pipe odd">
->>>>>>> 31e3610a
               <td class="left_align"><a href="lib-pacer-pipe-block_filter_pipe_rb.html">lib/pacer/pipe/block_filter_pipe.rb</a></td>
               <td class='right_align'><tt>38</tt></td>
               <td class='right_align'><tt>35</tt></td>
@@ -1276,11 +1200,7 @@
           </div></td>
             </tr>
           
-<<<<<<< HEAD
-            <tr class="all_files all_coverage 110 lib pacer even">
-=======
             <tr class="all_files all_coverage 110 lib pacer odd">
->>>>>>> 31e3610a
               <td class="left_align"><a href="lib-pacer-transform_rb.html">lib/pacer/transform.rb</a></td>
               <td class='right_align'><tt>11</tt></td>
               <td class='right_align'><tt>10</tt></td>
@@ -1296,7 +1216,7 @@
           </div></td>
             </tr>
           
-            <tr class="all_files all_coverage 90 100 lib pacer transform odd">
+            <tr class="all_files all_coverage 90 100 lib pacer transform even">
               <td class="left_align"><a href="lib-pacer-transform-cap_rb.html">lib/pacer/transform/cap.rb</a></td>
               <td class='right_align'><tt>49</tt></td>
               <td class='right_align'><tt>42</tt></td>
@@ -1312,7 +1232,7 @@
           </div></td>
             </tr>
           
-            <tr class="all_files all_coverage 50 60 70 80 90 100 lib pacer transform even">
+            <tr class="all_files all_coverage 50 60 70 80 90 100 lib pacer transform odd">
               <td class="left_align"><a href="lib-pacer-transform-gather_rb.html">lib/pacer/transform/gather.rb</a></td>
               <td class='right_align'><tt>7</tt></td>
               <td class='right_align'><tt>7</tt></td>
@@ -1328,7 +1248,7 @@
           </div></td>
             </tr>
           
-            <tr class="all_files all_coverage 100 lib pacer transform odd">
+            <tr class="all_files all_coverage 100 lib pacer transform even">
               <td class="left_align"><a href="lib-pacer-transform-group_rb.html">lib/pacer/transform/group.rb</a></td>
               <td class='right_align'><tt>196</tt></td>
               <td class='right_align'><tt>158</tt></td>
@@ -1344,7 +1264,7 @@
           </div></td>
             </tr>
           
-            <tr class="all_files all_coverage 110 lib pacer transform even">
+            <tr class="all_files all_coverage 110 lib pacer transform odd">
               <td class="left_align"><a href="lib-pacer-transform-map_rb.html">lib/pacer/transform/map.rb</a></td>
               <td class='right_align'><tt>23</tt></td>
               <td class='right_align'><tt>20</tt></td>
@@ -1360,7 +1280,7 @@
           </div></td>
             </tr>
           
-            <tr class="all_files all_coverage 50 60 70 80 90 100 lib pacer transform odd">
+            <tr class="all_files all_coverage 50 60 70 80 90 100 lib pacer transform even">
               <td class="left_align"><a href="lib-pacer-transform-stream_sort_rb.html">lib/pacer/transform/stream_sort.rb</a></td>
               <td class='right_align'><tt>21</tt></td>
               <td class='right_align'><tt>18</tt></td>
@@ -1376,7 +1296,7 @@
           </div></td>
             </tr>
           
-            <tr class="all_files all_coverage 50 60 70 80 90 100 lib pacer transform even">
+            <tr class="all_files all_coverage 50 60 70 80 90 100 lib pacer transform odd">
               <td class="left_align"><a href="lib-pacer-transform-stream_uniq_rb.html">lib/pacer/transform/stream_uniq.rb</a></td>
               <td class='right_align'><tt>21</tt></td>
               <td class='right_align'><tt>18</tt></td>
@@ -1392,7 +1312,7 @@
           </div></td>
             </tr>
           
-            <tr class="all_files all_coverage 110 lib pacer odd">
+            <tr class="all_files all_coverage 110 lib pacer even">
               <td class="left_align"><a href="lib-pacer-utils_rb.html">lib/pacer/utils.rb</a></td>
               <td class='right_align'><tt>10</tt></td>
               <td class='right_align'><tt>9</tt></td>
@@ -1408,7 +1328,7 @@
           </div></td>
             </tr>
           
-            <tr class="all_files all_coverage 80 90 100 lib pacer utils even">
+            <tr class="all_files all_coverage 80 90 100 lib pacer utils odd">
               <td class="left_align"><a href="lib-pacer-utils-tsort_rb.html">lib/pacer/utils/tsort.rb</a></td>
               <td class='right_align'><tt>55</tt></td>
               <td class='right_align'><tt>46</tt></td>
@@ -1424,7 +1344,7 @@
           </div></td>
             </tr>
           
-            <tr class="all_files all_coverage 80 90 100 lib pacer odd">
+            <tr class="all_files all_coverage 80 90 100 lib pacer even">
               <td class="left_align"><a href="lib-pacer-wrappers_rb.html">lib/pacer/wrappers.rb</a></td>
               <td class='right_align'><tt>200</tt></td>
               <td class='right_align'><tt>158</tt></td>
@@ -1444,11 +1364,7 @@
       </table>
     </div>
     
-<<<<<<< HEAD
-    <p>Generated on Thu Mar 24 22:56:20 -0400 2011 with <a href="http://github.com/relevance/rcov">rcov 0.9.8</a></p>
-=======
     <p>Generated on Mon Mar 28 14:55:56 -0400 2011 with <a href="http://github.com/relevance/rcov">rcov 0.9.8</a></p>
->>>>>>> 31e3610a
 
     <script type="text/javascript">
       $(document).ready(function(){$("#report_table").tablesorter({widgets: ['zebra'], textExtraction: 'complex'});});
